/*
 * Copyright (C) 2018 The Android Open Source Project
 *
 * Licensed under the Apache License, Version 2.0 (the "License");
 * you may not use this file except in compliance with the License.
 * You may obtain a copy of the License at
 *
 *      http://www.apache.org/licenses/LICENSE-2.0
 *
 * Unless required by applicable law or agreed to in writing, software
 * distributed under the License is distributed on an "AS IS" BASIS,
 * WITHOUT WARRANTIES OR CONDITIONS OF ANY KIND, either express or implied.
 * See the License for the specific language governing permissions and
 * limitations under the License.
 */

package com.android.launcher3.tapl;

import static android.content.pm.PackageManager.COMPONENT_ENABLED_STATE_ENABLED;
import static android.content.pm.PackageManager.DONT_KILL_APP;
import static android.content.pm.PackageManager.MATCH_ALL;
import static android.content.pm.PackageManager.MATCH_DISABLED_COMPONENTS;

import static com.android.launcher3.tapl.TestHelpers.getOverviewPackageName;
import static com.android.launcher3.testing.TestProtocol.NORMAL_STATE_ORDINAL;

import android.app.ActivityManager;
import android.app.Instrumentation;
import android.app.UiAutomation;
import android.content.ComponentName;
import android.content.ContentProviderClient;
import android.content.ContentResolver;
import android.content.Context;
import android.content.pm.PackageManager;
import android.content.pm.ProviderInfo;
import android.content.res.Resources;
import android.graphics.Insets;
import android.graphics.Point;
import android.graphics.Rect;
import android.net.Uri;
import android.os.Bundle;
import android.os.DeadObjectException;
import android.os.Parcelable;
import android.os.RemoteException;
import android.os.SystemClock;
import android.text.TextUtils;
import android.util.Log;
import android.view.InputDevice;
import android.view.MotionEvent;
import android.view.Surface;
import android.view.ViewConfiguration;
import android.view.WindowManager;
import android.view.accessibility.AccessibilityEvent;

import androidx.annotation.NonNull;
import androidx.annotation.Nullable;
import androidx.test.InstrumentationRegistry;
import androidx.test.uiautomator.By;
import androidx.test.uiautomator.BySelector;
import androidx.test.uiautomator.Configurator;
import androidx.test.uiautomator.Direction;
import androidx.test.uiautomator.StaleObjectException;
import androidx.test.uiautomator.UiDevice;
import androidx.test.uiautomator.UiObject2;
import androidx.test.uiautomator.Until;

import com.android.launcher3.ResourceUtils;
import com.android.launcher3.testing.TestInformationRequest;
import com.android.launcher3.testing.TestProtocol;
import com.android.systemui.shared.system.ContextUtils;
import com.android.systemui.shared.system.QuickStepContract;

import org.junit.Assert;

import java.io.ByteArrayOutputStream;
import java.io.IOException;
import java.lang.ref.WeakReference;
import java.util.ArrayList;
import java.util.Collection;
import java.util.Collections;
import java.util.Deque;
import java.util.LinkedList;
import java.util.List;
import java.util.concurrent.TimeoutException;
import java.util.function.Consumer;
import java.util.function.Function;
import java.util.function.Supplier;
import java.util.regex.Pattern;
import java.util.stream.Collectors;
import java.util.stream.Stream;

/**
 * The main tapl object. The only object that can be explicitly constructed by the using code. It
 * produces all other objects.
 */
public final class LauncherInstrumentation {

    private static final String TAG = "Tapl";
    private static final int ZERO_BUTTON_STEPS_FROM_BACKGROUND_TO_HOME = 20;
    private static final int GESTURE_STEP_MS = 16;

    private static final Pattern EVENT_TOUCH_DOWN = getTouchEventPattern("ACTION_DOWN");
    private static final Pattern EVENT_TOUCH_UP = getTouchEventPattern("ACTION_UP");
    private static final Pattern EVENT_TOUCH_CANCEL = getTouchEventPattern("ACTION_CANCEL");
    static final Pattern EVENT_PILFER_POINTERS = Pattern.compile("pilferPointers");
    static final Pattern EVENT_START = Pattern.compile("start:");

    static final Pattern EVENT_TOUCH_DOWN_TIS = getTouchEventPatternTIS("ACTION_DOWN");
    static final Pattern EVENT_TOUCH_UP_TIS = getTouchEventPatternTIS("ACTION_UP");
    private final String mLauncherPackage;
    private Boolean mIsLauncher3;
    private long mTestStartTime = -1;

    // Types for launcher containers that the user is interacting with. "Background" is a
    // pseudo-container corresponding to inactive launcher covered by another app.
    public enum ContainerType {
        WORKSPACE, HOME_ALL_APPS, OVERVIEW, WIDGETS, FALLBACK_OVERVIEW, LAUNCHED_APP
    }

    public enum NavigationModel {ZERO_BUTTON, TWO_BUTTON, THREE_BUTTON}

    // Where the gesture happens: outside of Launcher, inside or from inside to outside and
    // whether the gesture recognition triggers pilfer.
    public enum GestureScope {
        OUTSIDE_WITHOUT_PILFER, OUTSIDE_WITH_PILFER, INSIDE, INSIDE_TO_OUTSIDE
    }

    ;

    // Base class for launcher containers.
    abstract static class VisibleContainer {
        protected final LauncherInstrumentation mLauncher;

        protected VisibleContainer(LauncherInstrumentation launcher) {
            mLauncher = launcher;
            launcher.setActiveContainer(this);
        }

        protected abstract ContainerType getContainerType();

        /**
         * Asserts that the launcher is in the mode matching 'this' object.
         *
         * @return UI object for the container.
         */
        final UiObject2 verifyActiveContainer() {
            mLauncher.assertTrue("Attempt to use a stale container",
                    this == sActiveContainer.get());
            return mLauncher.verifyContainerType(getContainerType());
        }
    }

    public interface Closable extends AutoCloseable {
        void close();
    }

    private static final String WORKSPACE_RES_ID = "workspace";
    private static final String APPS_RES_ID = "apps_view";
    private static final String OVERVIEW_RES_ID = "overview_panel";
    private static final String WIDGETS_RES_ID = "primary_widgets_list_view";
    private static final String CONTEXT_MENU_RES_ID = "popup_container";
    public static final int WAIT_TIME_MS = 60000;
    private static final String SYSTEMUI_PACKAGE = "com.android.systemui";
    private static final String ANDROID_PACKAGE = "android";

    private static WeakReference<VisibleContainer> sActiveContainer = new WeakReference<>(null);

    private final UiDevice mDevice;
    private final Instrumentation mInstrumentation;
    private int mExpectedRotation = Surface.ROTATION_0;
    private final Uri mTestProviderUri;
    private final Deque<String> mDiagnosticContext = new LinkedList<>();
    private Function<Long, String> mSystemHealthSupplier;

    private Consumer<ContainerType> mOnSettledStateAction;

    private LogEventChecker mEventChecker;

    private boolean mCheckEventsForSuccessfulGestures = false;
    private Runnable mOnLauncherCrashed;

    private static Pattern getTouchEventPattern(String prefix, String action) {
        // The pattern includes checks that we don't get a multi-touch events or other surprises.
        return Pattern.compile(
                prefix + ": MotionEvent.*?action=" + action + ".*?id\\[0\\]=0"
                        + ".*?toolType\\[0\\]=TOOL_TYPE_FINGER.*?buttonState=0.*?pointerCount=1");
    }

    private static Pattern getTouchEventPattern(String action) {
        return getTouchEventPattern("Touch event", action);
    }

    private static Pattern getTouchEventPatternTIS(String action) {
        return getTouchEventPattern("TouchInteractionService.onInputEvent", action);
    }

    /**
     * Constructs the root of TAPL hierarchy. You get all other objects from it.
     */
    public LauncherInstrumentation() {
        this(InstrumentationRegistry.getInstrumentation());
    }

    /**
     * Constructs the root of TAPL hierarchy. You get all other objects from it.
     * Deprecated: use the constructor without parameters instead.
     */
    @Deprecated
    public LauncherInstrumentation(Instrumentation instrumentation) {
        mInstrumentation = instrumentation;
        mDevice = UiDevice.getInstance(instrumentation);

        // Launcher should run in test harness so that custom accessibility protocol between
        // Launcher and TAPL is enabled. In-process tests enable this protocol with a direct call
        // into Launcher.
        assertTrue("Device must run in a test harness",
                TestHelpers.isInLauncherProcess() || ActivityManager.isRunningInTestHarness());

        final String testPackage = getContext().getPackageName();
        final String targetPackage = mInstrumentation.getTargetContext().getPackageName();

        // Launcher package. As during inproc tests the tested launcher may not be selected as the
        // current launcher, choosing target package for inproc. For out-of-proc, use the installed
        // launcher package.
        mLauncherPackage = testPackage.equals(targetPackage)
                ? getLauncherPackageName()
                : targetPackage;

        String testProviderAuthority = mLauncherPackage + ".TestInfo";
        mTestProviderUri = new Uri.Builder()
                .scheme(ContentResolver.SCHEME_CONTENT)
                .authority(testProviderAuthority)
                .build();

        mInstrumentation.getUiAutomation().grantRuntimePermission(
                testPackage, "android.permission.WRITE_SECURE_SETTINGS");

        PackageManager pm = getContext().getPackageManager();
        ProviderInfo pi = pm.resolveContentProvider(
                testProviderAuthority, MATCH_ALL | MATCH_DISABLED_COMPONENTS);
        assertNotNull("Cannot find content provider for " + testProviderAuthority, pi);
        ComponentName cn = new ComponentName(pi.packageName, pi.name);

        if (pm.getComponentEnabledSetting(cn) != COMPONENT_ENABLED_STATE_ENABLED) {
            if (TestHelpers.isInLauncherProcess()) {
                pm.setComponentEnabledSetting(cn, COMPONENT_ENABLED_STATE_ENABLED, DONT_KILL_APP);
            } else {
                try {
                    final int userId = ContextUtils.getUserId(getContext());
                    mDevice.executeShellCommand(
                            "pm enable --user " + userId + " " + cn.flattenToString());
                } catch (IOException e) {
                    fail(e.toString());
                }
            }
        }
    }

    public void enableCheckEventsForSuccessfulGestures() {
        mCheckEventsForSuccessfulGestures = true;
    }

    public void setOnLauncherCrashed(Runnable onLauncherCrashed) {
        mOnLauncherCrashed = onLauncherCrashed;
    }

    Context getContext() {
        return mInstrumentation.getContext();
    }

    Bundle getTestInfo(String request) {
<<<<<<< HEAD
        try (ContentProviderClient client = getContext().getContentResolver()
                .acquireContentProviderClient(mTestProviderUri)) {
            return client.call(request, null, null);
=======
        return getTestInfo(request, /*arg=*/ null);
    }

    Bundle getTestInfo(String request, String arg) {
        return getTestInfo(request, arg, null);
    }

    Bundle getTestInfo(String request, String arg, Bundle extra) {
        try (ContentProviderClient client = getContext().getContentResolver()
                .acquireContentProviderClient(mTestProviderUri)) {
            return client.call(request, arg, extra);
>>>>>>> daf801c6
        } catch (DeadObjectException e) {
            fail("Launcher crashed");
            return null;
        } catch (RemoteException e) {
            throw new RuntimeException(e);
        }
    }

    Bundle getTestInfo(TestInformationRequest request) {
        Bundle extra = new Bundle();
        extra.putParcelable(TestProtocol.TEST_INFO_REQUEST_FIELD, request);
        return getTestInfo(request.getRequestName(), null, extra);
    }

    Insets getTargetInsets() {
        return getTestInfo(TestProtocol.REQUEST_WINDOW_INSETS)
                .getParcelable(TestProtocol.TEST_INFO_RESPONSE_FIELD);
    }

    void setActiveContainer(VisibleContainer container) {
        sActiveContainer = new WeakReference<>(container);
    }

    public NavigationModel getNavigationModel() {
        final Context baseContext = mInstrumentation.getTargetContext();
        try {
            // Workaround, use constructed context because both the instrumentation context and the
            // app context are not constructed with resources that take overlays into account
            final Context ctx = baseContext.createPackageContext(getLauncherPackageName(), 0);
            for (int i = 0; i < 100; ++i) {
                final int currentInteractionMode = getCurrentInteractionMode(ctx);
                final NavigationModel model = getNavigationModel(currentInteractionMode);
                log("Interaction mode = " + currentInteractionMode + " (" + model + ")");
                if (model != null) return model;
                Thread.sleep(100);
            }
            fail("Can't detect navigation mode");
        } catch (Exception e) {
            fail(e.toString());
        }
        return NavigationModel.THREE_BUTTON;
    }

    public static NavigationModel getNavigationModel(int currentInteractionMode) {
        if (QuickStepContract.isGesturalMode(currentInteractionMode)) {
            return NavigationModel.ZERO_BUTTON;
        } else if (QuickStepContract.isSwipeUpMode(currentInteractionMode)) {
            return NavigationModel.TWO_BUTTON;
        } else if (QuickStepContract.isLegacyMode(currentInteractionMode)) {
            return NavigationModel.THREE_BUTTON;
        }
        return null;
    }

    static void log(String message) {
        Log.d(TAG, message);
    }

    Closable addContextLayer(String piece) {
        mDiagnosticContext.addLast(piece);
        log("Entering context: " + piece);
        return () -> {
            log("Leaving context: " + piece);
            mDiagnosticContext.removeLast();
        };
    }

    public void dumpViewHierarchy() {
        final ByteArrayOutputStream stream = new ByteArrayOutputStream();
        try {
            mDevice.dumpWindowHierarchy(stream);
            stream.flush();
            stream.close();
            for (String line : stream.toString().split("\\r?\\n")) {
                Log.e(TAG, line.trim());
            }
        } catch (IOException e) {
            Log.e(TAG, "error dumping XML to logcat", e);
        }
    }

    private String getSystemAnomalyMessage() {
        try {
            {
                final StringBuilder sb = new StringBuilder();

                UiObject2 object = mDevice.findObject(By.res("android", "alertTitle"));
                if (object != null) {
                    sb.append("TITLE: ").append(object.getText());
                }

                object = mDevice.findObject(By.res("android", "message"));
                if (object != null) {
                    sb.append(" PACKAGE: ").append(object.getApplicationPackage())
                            .append(" MESSAGE: ").append(object.getText());
                }

                if (sb.length() != 0) {
                    return "System alert popup is visible: " + sb;
                }
            }

            if (hasSystemUiObject("keyguard_status_view")) return "Phone is locked";

            if (!mDevice.wait(Until.hasObject(getAnyObjectSelector()), WAIT_TIME_MS)) {
                return "Screen is empty";
            }

            final String navigationModeError = getNavigationModeMismatchError(true);
            if (navigationModeError != null) return navigationModeError;
        } catch (Throwable e) {
            Log.w(TAG, "getSystemAnomalyMessage failed", e);
        }

        return null;
    }

    public void checkForAnomaly() {
        final String systemAnomalyMessage = getSystemAnomalyMessage();
        if (systemAnomalyMessage != null) {
            Assert.fail(formatSystemHealthMessage(formatErrorWithEvents(
                    "http://go/tapl : Tests are broken by a non-Launcher system error: "
                            + systemAnomalyMessage, false)));
        }
    }

    private String getVisiblePackages() {
<<<<<<< HEAD
        return mDevice.findObjects(getAnyObjectSelector())
                .stream()
                .map(LauncherInstrumentation::getApplicationPackageSafe)
                .distinct()
                .filter(pkg -> pkg != null && !"com.android.systemui".equals(pkg))
                .collect(Collectors.joining(", "));
=======
        final String apps = getVisiblePackagesStream().collect(Collectors.joining(", "));
        return !apps.isEmpty()
                ? "active app: " + apps
                : "the test doesn't see views from any app, including Launcher";
>>>>>>> daf801c6
    }

    private Stream<String> getVisiblePackagesStream() {
        return mDevice.findObjects(getAnyObjectSelector())
                .stream()
                .map(LauncherInstrumentation::getApplicationPackageSafe)
                .distinct()
                .filter(pkg -> pkg != null && !SYSTEMUI_PACKAGE.equals(pkg));
    }

    private static String getApplicationPackageSafe(UiObject2 object) {
        try {
            return object.getApplicationPackage();
        } catch (StaleObjectException e) {
            // We are looking at all object in the system; external ones can suddenly go away.
            return null;
        }
    }

    private String getVisibleStateMessage() {
        if (hasLauncherObject(CONTEXT_MENU_RES_ID)) return "Context Menu";
        if (hasLauncherObject(WIDGETS_RES_ID)) return "Widgets";
        if (hasLauncherObject(OVERVIEW_RES_ID)) return "Overview";
        if (hasLauncherObject(WORKSPACE_RES_ID)) return "Workspace";
        if (hasLauncherObject(APPS_RES_ID)) return "AllApps";
        return "LaunchedApp (" + getVisiblePackages() + ")";
    }

    public void setSystemHealthSupplier(Function<Long, String> supplier) {
        this.mSystemHealthSupplier = supplier;
    }

    public void setOnSettledStateAction(Consumer<ContainerType> onSettledStateAction) {
        mOnSettledStateAction = onSettledStateAction;
    }

    public void onTestStart() {
        mTestStartTime = System.currentTimeMillis();
    }

    public void onTestFinish() {
        mTestStartTime = -1;
    }

    private String formatSystemHealthMessage(String message) {
        final String testPackage = getContext().getPackageName();

        mInstrumentation.getUiAutomation().grantRuntimePermission(
                testPackage, "android.permission.READ_LOGS");
        mInstrumentation.getUiAutomation().grantRuntimePermission(
                testPackage, "android.permission.PACKAGE_USAGE_STATS");

        if (mTestStartTime > 0) {
            final String systemHealth = mSystemHealthSupplier != null
                    ? mSystemHealthSupplier.apply(mTestStartTime)
                    : TestHelpers.getSystemHealthMessage(getContext(), mTestStartTime);

            if (systemHealth != null) {
                return message
                        + ";\nPerhaps linked to system health problems:\n<<<<<<<<<<<<<<<<<<\n"
                        + systemHealth + "\n>>>>>>>>>>>>>>>>>>";
            }
        }
        return message;
    }

    private String formatErrorWithEvents(String message, boolean checkEvents) {
        if (mEventChecker != null) {
            final LogEventChecker eventChecker = mEventChecker;
            mEventChecker = null;
            if (checkEvents) {
                final String eventMismatch = eventChecker.verify(0, false);
                if (eventMismatch != null) {
                    message = message + ";\n" + eventMismatch;
                }
            } else {
                eventChecker.finishNoWait();
            }
        }

        dumpDiagnostics(message);

        log("Hierarchy dump for: " + message);
        dumpViewHierarchy();

        return message;
    }

    private void dumpDiagnostics(String message) {
        log("Diagnostics for failure: " + message);
        log("Input:");
        logShellCommand("dumpsys input");
        log("TIS:");
        logShellCommand("dumpsys activity service TouchInteractionService");
    }

    private void logShellCommand(String command) {
        try {
            for (String line : mDevice.executeShellCommand(command).split("\\n")) {
                SystemClock.sleep(10);
                log(line);
            }
        } catch (IOException e) {
            log("Failed to execute " + command);
        }
    }

    void fail(String message) {
        checkForAnomaly();
        Assert.fail(formatSystemHealthMessage(formatErrorWithEvents(
                "http://go/tapl test failure:\nContext: " + getContextDescription()
                        + " - visible state is " + getVisibleStateMessage()
                        + ";\nDetails: " + message, true)));
    }

    private String getContextDescription() {
        return mDiagnosticContext.isEmpty()
                ? "(no context)" : String.join(", ", mDiagnosticContext);
    }

    void assertTrue(String message, boolean condition) {
        if (!condition) {
            fail(message);
        }
    }

    void assertNotNull(String message, Object object) {
        assertTrue(message, object != null);
    }

    private void failEquals(String message, Object actual) {
        fail(message + ". " + "Actual: " + actual);
    }

    private void assertEquals(String message, int expected, int actual) {
        if (expected != actual) {
            fail(message + " expected: " + expected + " but was: " + actual);
        }
    }

    void assertEquals(String message, String expected, String actual) {
        if (!TextUtils.equals(expected, actual)) {
            fail(message + " expected: '" + expected + "' but was: '" + actual + "'");
        }
    }

    void assertEquals(String message, long expected, long actual) {
        if (expected != actual) {
            fail(message + " expected: " + expected + " but was: " + actual);
        }
    }

    void assertNotEquals(String message, int unexpected, int actual) {
        if (unexpected == actual) {
            failEquals(message, actual);
        }
    }

    public void setExpectedRotation(int expectedRotation) {
        mExpectedRotation = expectedRotation;
    }

    public String getNavigationModeMismatchError(boolean waitForCorrectState) {
        final int waitTime = waitForCorrectState ? WAIT_TIME_MS : 0;
        final NavigationModel navigationModel = getNavigationModel();

        if (navigationModel == NavigationModel.THREE_BUTTON) {
            if (!mDevice.wait(Until.hasObject(By.res(SYSTEMUI_PACKAGE, "recent_apps")), waitTime)) {
                return "Recents button not present in 3-button mode";
            }
        } else {
            if (!mDevice.wait(Until.gone(By.res(SYSTEMUI_PACKAGE, "recent_apps")), waitTime)) {
                return "Recents button is present in non-3-button mode";
            }
        }

        if (navigationModel == NavigationModel.ZERO_BUTTON) {
            if (!mDevice.wait(Until.gone(By.res(SYSTEMUI_PACKAGE, "home")), waitTime)) {
                return "Home button is present in gestural mode";
            }
        } else {
            if (!mDevice.wait(Until.hasObject(By.res(SYSTEMUI_PACKAGE, "home")), waitTime)) {
                return "Home button not present in non-gestural mode";
            }
        }
        return null;
    }

    private UiObject2 verifyContainerType(ContainerType containerType) {
        waitForLauncherInitialized();

        assertEquals("Unexpected display rotation",
                mExpectedRotation, mDevice.getDisplayRotation());

        final String error = getNavigationModeMismatchError(true);
        assertTrue(error, error == null);

        log("verifyContainerType: " + containerType);

        final UiObject2 container = verifyVisibleObjects(containerType);

        if (mOnSettledStateAction != null) mOnSettledStateAction.accept(containerType);

        return container;
    }

    private UiObject2 verifyVisibleObjects(ContainerType containerType) {
        try (Closable c = addContextLayer(
                "but the current state is not " + containerType.name())) {
            switch (containerType) {
                case WORKSPACE: {
                    waitUntilLauncherObjectGone(APPS_RES_ID);
                    waitUntilLauncherObjectGone(OVERVIEW_RES_ID);
                    waitUntilLauncherObjectGone(WIDGETS_RES_ID);
                    return waitForLauncherObject(WORKSPACE_RES_ID);
                }
                case WIDGETS: {
                    waitUntilLauncherObjectGone(WORKSPACE_RES_ID);
                    waitUntilLauncherObjectGone(APPS_RES_ID);
                    waitUntilLauncherObjectGone(OVERVIEW_RES_ID);
                    return waitForLauncherObject(WIDGETS_RES_ID);
                }
                case HOME_ALL_APPS: {
                    waitUntilLauncherObjectGone(WORKSPACE_RES_ID);
                    waitUntilLauncherObjectGone(OVERVIEW_RES_ID);
                    waitUntilLauncherObjectGone(WIDGETS_RES_ID);
                    return waitForLauncherObject(APPS_RES_ID);
                }
                case OVERVIEW: {
                    waitUntilLauncherObjectGone(APPS_RES_ID);
                    waitUntilLauncherObjectGone(WORKSPACE_RES_ID);
                    waitUntilLauncherObjectGone(WIDGETS_RES_ID);
                    return waitForLauncherObject(OVERVIEW_RES_ID);
                }
                case FALLBACK_OVERVIEW: {
                    return waitForFallbackLauncherObject(OVERVIEW_RES_ID);
                }
                case LAUNCHED_APP: {
                    waitUntilLauncherObjectGone(WORKSPACE_RES_ID);
                    waitUntilLauncherObjectGone(APPS_RES_ID);
                    waitUntilLauncherObjectGone(OVERVIEW_RES_ID);
                    waitUntilLauncherObjectGone(WIDGETS_RES_ID);
                    return null;
                }
                default:
                    fail("Invalid state: " + containerType);
                    return null;
            }
        }
    }

    public void waitForLauncherInitialized() {
        for (int i = 0; i < 100; ++i) {
            if (getTestInfo(
                    TestProtocol.REQUEST_IS_LAUNCHER_INITIALIZED).
                    getBoolean(TestProtocol.TEST_INFO_RESPONSE_FIELD)) {
                return;
            }
            SystemClock.sleep(100);
        }
        checkForAnomaly();
        fail("Launcher didn't initialize");
    }

    Parcelable executeAndWaitForLauncherEvent(Runnable command,
            UiAutomation.AccessibilityEventFilter eventFilter, Supplier<String> message,
            String actionName) {
        return executeAndWaitForEvent(
                command,
                e -> mLauncherPackage.equals(e.getPackageName()) && eventFilter.accept(e),
                message, actionName);
    }

    Parcelable executeAndWaitForEvent(Runnable command,
            UiAutomation.AccessibilityEventFilter eventFilter, Supplier<String> message,
            String actionName) {
        try (LauncherInstrumentation.Closable c = addContextLayer(actionName)) {
            try {
                final AccessibilityEvent event =
                        mInstrumentation.getUiAutomation().executeAndWaitForEvent(
                                command, eventFilter, WAIT_TIME_MS);
                assertNotNull("executeAndWaitForEvent returned null (this can't happen)", event);
                final Parcelable parcelableData = event.getParcelableData();
                event.recycle();
                return parcelableData;
            } catch (TimeoutException e) {
                fail(message.get());
                return null;
            }
        }
    }

    /**
<<<<<<< HEAD
=======
     * Get the resource ID of visible floating view.
     */
    private Optional<String> getFloatingResId() {
        if (hasLauncherObject(CONTEXT_MENU_RES_ID)) {
            return Optional.of(CONTEXT_MENU_RES_ID);
        }
        if (hasLauncherObject(FOLDER_CONTENT_RES_ID)) {
            return Optional.of(FOLDER_CONTENT_RES_ID);
        }
        return Optional.empty();
    }

    /**
     * Using swiping up gesture to dismiss closable floating views, such as Menu or Folder Content.
     */
    private void swipeUpToCloseFloatingView(boolean gestureStartFromLauncher) {
        final Point displaySize = getRealDisplaySize();

        final Optional<String> floatingRes = getFloatingResId();

        if (!floatingRes.isPresent()) {
            return;
        }

        GestureScope gestureScope = gestureStartFromLauncher
                // Without the navigation bar layer, the gesture scope on tablets remains inside the
                // launcher process.
                ? (isTablet() ? GestureScope.INSIDE : GestureScope.INSIDE_TO_OUTSIDE)
                : GestureScope.OUTSIDE_WITH_PILFER;
        linearGesture(
                displaySize.x / 2, displaySize.y - 1,
                displaySize.x / 2, 0,
                ZERO_BUTTON_STEPS_FROM_BACKGROUND_TO_HOME,
                false, gestureScope);

        try (LauncherInstrumentation.Closable c1 = addContextLayer(
                String.format("Swiped up from floating view %s to home", floatingRes.get()))) {
            waitUntilLauncherObjectGone(floatingRes.get());
            waitForLauncherObject(getAnyObjectSelector());
        }
    }

    /**
>>>>>>> daf801c6
     * Presses nav bar home button.
     *
     * @return the Workspace object.
     */
    public Workspace pressHome() {
        try (LauncherInstrumentation.Closable e = eventsCheck()) {
            waitForLauncherInitialized();
            // Click home, then wait for any accessibility event, then wait until accessibility
            // events stop.
            // We need waiting for any accessibility event generated after pressing Home because
            // otherwise waitForIdle may return immediately in case when there was a big enough
            // pause in accessibility events prior to pressing Home.
            final String action;
            final boolean launcherWasVisible = isLauncherVisible();
            if (getNavigationModel() == NavigationModel.ZERO_BUTTON) {
                checkForAnomaly();

                final Point displaySize = getRealDisplaySize();

                if (hasLauncherObject(CONTEXT_MENU_RES_ID)) {
                    linearGesture(
                            displaySize.x / 2, displaySize.y - 1,
                            displaySize.x / 2, 0,
                            ZERO_BUTTON_STEPS_FROM_BACKGROUND_TO_HOME,
                            false, GestureScope.INSIDE_TO_OUTSIDE);
                    try (LauncherInstrumentation.Closable c = addContextLayer(
                            "Swiped up from context menu to home")) {
                        waitUntilLauncherObjectGone(CONTEXT_MENU_RES_ID);
                        // Swiping up can temporarily bring Nexus Launcher if the current
                        // Launcher is a Launcher3 one. Wait for the current launcher to reappear.
                        SystemClock.sleep(5000); // b/187080582
                        waitForLauncherObject(getAnyObjectSelector());
                    }
                }
                if (hasLauncherObject(WORKSPACE_RES_ID)) {
                    log(action = "already at home");
                } else {
                    log("Hierarchy before swiping up to home:");
                    dumpViewHierarchy();
                    action = "swiping up to home";

                    swipeToState(
                            displaySize.x / 2, displaySize.y - 1,
                            displaySize.x / 2, 0,
                            ZERO_BUTTON_STEPS_FROM_BACKGROUND_TO_HOME, NORMAL_STATE_ORDINAL,
                            launcherWasVisible
                                    ? GestureScope.INSIDE_TO_OUTSIDE
                                    : GestureScope.OUTSIDE_WITH_PILFER);
                }
            } else {
                log("Hierarchy before clicking home:");
                dumpViewHierarchy();
                action = "clicking home button";
                if (!isLauncher3() && getNavigationModel() == NavigationModel.TWO_BUTTON) {
                    expectEvent(TestProtocol.SEQUENCE_TIS, EVENT_TOUCH_DOWN_TIS);
                    expectEvent(TestProtocol.SEQUENCE_TIS, EVENT_TOUCH_UP_TIS);
                }

                runToState(
                        waitForSystemUiObject("home")::click,
                        NORMAL_STATE_ORDINAL,
                        !hasLauncherObject(WORKSPACE_RES_ID)
                                && (hasLauncherObject(APPS_RES_ID)
                                || hasLauncherObject(OVERVIEW_RES_ID)),
                        action);
            }
            try (LauncherInstrumentation.Closable c = addContextLayer(
                    "performed action to switch to Home - " + action)) {
                return getWorkspace();
            }
        }
    }

    private static BySelector getAnyObjectSelector() {
        return By.textStartsWith("");
    }

    boolean isLauncherVisible() {
        mDevice.waitForIdle();
        return hasLauncherObject(getAnyObjectSelector());
    }

    /**
     * Gets the Workspace object if the current state is "active home", i.e. workspace. Fails if the
     * launcher is not in that state.
     *
     * @return Workspace object.
     */
    @NonNull
    public Workspace getWorkspace() {
        try (LauncherInstrumentation.Closable c = addContextLayer("want to get workspace object")) {
            return new Workspace(this);
        }
    }

    /**
     * Gets the LaunchedApp object if another app is active. Fails if the launcher is not in that
     * state.
     *
     * @return LaunchedApp object.
     */
    @NonNull
    public LaunchedAppState getLaunchedAppState() {
        return new LaunchedAppState(this);
    }

    /**
     * Gets the Widgets object if the current state is showing all widgets. Fails if the launcher is
     * not in that state.
     *
     * @return Widgets object.
     */
    @NonNull
    public Widgets getAllWidgets() {
        try (LauncherInstrumentation.Closable c = addContextLayer("want to get widgets")) {
            return new Widgets(this);
        }
    }

    @NonNull
    public AddToHomeScreenPrompt getAddToHomeScreenPrompt() {
        try (LauncherInstrumentation.Closable c = addContextLayer("want to get widget cell")) {
            return new AddToHomeScreenPrompt(this);
        }
    }

    /**
     * Gets the Overview object if the current state is showing the overview panel. Fails if the
     * launcher is not in that state.
     *
     * @return Overview object.
     */
    @NonNull
    public Overview getOverview() {
        try (LauncherInstrumentation.Closable c = addContextLayer("want to get overview")) {
            return new Overview(this);
        }
    }

    /**
     * Gets the homescreen All Apps object if the current state is showing the all apps panel opened
     * by swiping from workspace. Fails if the launcher is not in that state. Please don't call this
     * method if App Apps was opened by swiping up from Overview, as it won't fail and will return
     * an incorrect object.
     *
     * @return Home All Apps object.
     */
    @NonNull
    public HomeAllApps getAllApps() {
        try (LauncherInstrumentation.Closable c = addContextLayer("want to get all apps object")) {
            return new HomeAllApps(this);
        }
    }

    /**
     * Gets the Options Popup Menu object if the current state is showing the popup menu. Fails if
     * the launcher is not in that state.
     *
     * @return Options Popup Menu object.
     */
    @NonNull
    public OptionsPopupMenu getOptionsPopupMenu() {
        try (LauncherInstrumentation.Closable c = addContextLayer(
                "want to get context menu object")) {
            return new OptionsPopupMenu(this);
        }
    }

    void waitUntilLauncherObjectGone(String resId) {
        waitUntilGoneBySelector(getLauncherObjectSelector(resId));
    }

    void waitUntilLauncherObjectGone(BySelector selector) {
        waitUntilGoneBySelector(makeLauncherSelector(selector));
    }

    private void waitUntilGoneBySelector(BySelector launcherSelector) {
        assertTrue("Unexpected launcher object visible: " + launcherSelector,
                mDevice.wait(Until.gone(launcherSelector),
                        WAIT_TIME_MS));
    }

    private boolean hasSystemUiObject(String resId) {
        return mDevice.hasObject(By.res(SYSTEMUI_PACKAGE, resId));
    }

    @NonNull
    UiObject2 waitForSystemUiObject(String resId) {
        final UiObject2 object = mDevice.wait(
                Until.findObject(By.res(SYSTEMUI_PACKAGE, resId)), WAIT_TIME_MS);
        assertNotNull("Can't find a systemui object with id: " + resId, object);
        return object;
    }

    @Nullable
    UiObject2 findObjectInContainer(UiObject2 container, BySelector selector) {
        try {
            return container.findObject(selector);
        } catch (StaleObjectException e) {
            fail("The container disappeared from screen");
            return null;
        }
    }

    @NonNull
    List<UiObject2> getObjectsInContainer(UiObject2 container, String resName) {
        try {
            return container.findObjects(getLauncherObjectSelector(resName));
        } catch (StaleObjectException e) {
            fail("The container disappeared from screen");
            return null;
        }
    }

    @NonNull
    UiObject2 waitForObjectInContainer(UiObject2 container, String resName) {
        try {
            final UiObject2 object = container.wait(
                    Until.findObject(getLauncherObjectSelector(resName)),
                    WAIT_TIME_MS);
            assertNotNull("Can't find a view in Launcher, id: " + resName + " in container: "
                    + container.getResourceName(), object);
            return object;
        } catch (StaleObjectException e) {
            fail("The container disappeared from screen");
            return null;
        }
    }

    void waitForObjectEnabled(UiObject2 object, String waitReason) {
        try {
            assertTrue("Timed out waiting for object to be enabled for " + waitReason + " "
                    + object.getResourceName(),
                    object.wait(Until.enabled(true), WAIT_TIME_MS));
        } catch (StaleObjectException e) {
            fail("The object disappeared from screen");
        }
    }

    @NonNull UiObject2 waitForObjectInContainer(UiObject2 container, BySelector selector) {
        return waitForObjectsInContainer(container, selector).get(0);
    }

    @NonNull List<UiObject2> waitForObjectsInContainer(
            UiObject2 container, BySelector selector) {
        try {
            final List<UiObject2> objects = container.wait(
                    Until.findObjects(selector),
                    WAIT_TIME_MS);
            assertNotNull("Can't find views in Launcher, id: " + selector + " in container: "
                    + container.getResourceName(), objects);
            assertTrue("Can't find views in Launcher, id: " + selector + " in container: "
                    + container.getResourceName(), objects.size() > 0);
            return objects;
        } catch (StaleObjectException e) {
            fail("The container disappeared from screen");
            return null;
        }
    }

    private boolean hasLauncherObject(String resId) {
        return mDevice.hasObject(getLauncherObjectSelector(resId));
    }

    boolean hasLauncherObject(BySelector selector) {
        return mDevice.hasObject(makeLauncherSelector(selector));
    }

    private BySelector makeLauncherSelector(BySelector selector) {
        return By.copy(selector).pkg(getLauncherPackageName());
    }

    @NonNull
    UiObject2 waitForLauncherObject(String resName) {
        return waitForObjectBySelector(getLauncherObjectSelector(resName));
    }

    @NonNull
    UiObject2 waitForLauncherObject(BySelector selector) {
        return waitForObjectBySelector(makeLauncherSelector(selector));
    }

    @NonNull
    UiObject2 tryWaitForLauncherObject(BySelector selector, long timeout) {
        return tryWaitForObjectBySelector(makeLauncherSelector(selector), timeout);
    }

    @NonNull
    UiObject2 waitForFallbackLauncherObject(String resName) {
        return waitForObjectBySelector(getOverviewObjectSelector(resName));
    }

    @NonNull
    UiObject2 waitForAndroidObject(String resId) {
        final UiObject2 object = TestHelpers.wait(
                Until.findObject(By.res(ANDROID_PACKAGE, resId)), WAIT_TIME_MS);
        assertNotNull("Can't find a android object with id: " + resId, object);
        return object;
    }

    private UiObject2 waitForObjectBySelector(BySelector selector) {
        final UiObject2 object = mDevice.wait(Until.findObject(selector), WAIT_TIME_MS);
        assertNotNull("Can't find a view in Launcher, selector: " + selector, object);
        return object;
    }

    private UiObject2 tryWaitForObjectBySelector(BySelector selector, long timeout) {
        return mDevice.wait(Until.findObject(selector), timeout);
    }

    BySelector getLauncherObjectSelector(String resName) {
        return By.res(getLauncherPackageName(), resName);
    }

    BySelector getOverviewObjectSelector(String resName) {
        return By.res(getOverviewPackageName(), resName);
    }

    String getLauncherPackageName() {
        return mDevice.getLauncherPackageName();
    }

    boolean isFallbackOverview() {
        return !getOverviewPackageName().equals(getLauncherPackageName());
    }

    @NonNull
    public UiDevice getDevice() {
        return mDevice;
    }

    private static String eventListToString(List<Integer> actualEvents) {
        if (actualEvents.isEmpty()) return "no events";

        return "["
                + actualEvents.stream()
                .map(state -> TestProtocol.stateOrdinalToString(state))
                .collect(Collectors.joining(", "))
                + "]";
    }

    void runToState(Runnable command, int expectedState, boolean requireEvent, String actionName) {
        if (requireEvent) {
            runToState(command, expectedState, actionName);
        } else {
            command.run();
        }
    }

    void runToState(Runnable command, int expectedState, String actionName) {
        final List<Integer> actualEvents = new ArrayList<>();
        executeAndWaitForLauncherEvent(
                command,
                event -> isSwitchToStateEvent(event, expectedState, actualEvents),
                () -> "Failed to receive an event for the state change: expected ["
                        + TestProtocol.stateOrdinalToString(expectedState)
                        + "], actual: " + eventListToString(actualEvents),
                        actionName);
    }

    private boolean isSwitchToStateEvent(
            AccessibilityEvent event, int expectedState, List<Integer> actualEvents) {
        if (!TestProtocol.SWITCHED_TO_STATE_MESSAGE.equals(event.getClassName())) return false;

        final Bundle parcel = (Bundle) event.getParcelableData();
        final int actualState = parcel.getInt(TestProtocol.STATE_FIELD);
        actualEvents.add(actualState);
        return actualState == expectedState;
    }

    void swipeToState(int startX, int startY, int endX, int endY, int steps, int expectedState,
            GestureScope gestureScope) {
        runToState(
                () -> linearGesture(startX, startY, endX, endY, steps, false, gestureScope),
                expectedState,
                "swiping");
    }

    private int getBottomGestureSize() {
        return ResourceUtils.getNavbarSize(
                ResourceUtils.NAVBAR_BOTTOM_GESTURE_SIZE, getResources()) + 1;
    }

    int getBottomGestureMarginInContainer(UiObject2 container) {
        final int bottomGestureStartOnScreen = getBottomGestureStartOnScreen();
        return getVisibleBounds(container).bottom - bottomGestureStartOnScreen;
    }

    int getBottomGestureStartOnScreen() {
        return getRealDisplaySize().y - getBottomGestureSize();
    }

    void clickLauncherObject(UiObject2 object) {
        waitForObjectEnabled(object, "clickLauncherObject");
        expectEvent(TestProtocol.SEQUENCE_MAIN, LauncherInstrumentation.EVENT_TOUCH_DOWN);
        expectEvent(TestProtocol.SEQUENCE_MAIN, LauncherInstrumentation.EVENT_TOUCH_UP);
        if (!isLauncher3() && getNavigationModel() != NavigationModel.THREE_BUTTON) {
            expectEvent(TestProtocol.SEQUENCE_TIS, LauncherInstrumentation.EVENT_TOUCH_DOWN_TIS);
            expectEvent(TestProtocol.SEQUENCE_TIS, LauncherInstrumentation.EVENT_TOUCH_UP_TIS);
        }
        object.click();
    }

    void scrollToLastVisibleRow(
            UiObject2 container,
            Collection<UiObject2> items,
            int topPaddingInContainer) {
        final UiObject2 lowestItem = Collections.max(items, (i1, i2) ->
                Integer.compare(getVisibleBounds(i1).top, getVisibleBounds(i2).top));

        final int itemRowCurrentTopOnScreen = getVisibleBounds(lowestItem).top;
        final Rect containerRect = getVisibleBounds(container);
        final int itemRowNewTopOnScreen = containerRect.top + topPaddingInContainer;
        final int distance = itemRowCurrentTopOnScreen - itemRowNewTopOnScreen + getTouchSlop();

        scrollDownByDistance(container, distance);
    }

    void scrollDownByDistance(UiObject2 container, int distance) {
        final Rect containerRect = getVisibleBounds(container);
        final int bottomGestureMarginInContainer = getBottomGestureMarginInContainer(container);
        scroll(
                container,
                Direction.DOWN,
                new Rect(
                        0,
                        containerRect.height() - distance - bottomGestureMarginInContainer,
                        0,
                        bottomGestureMarginInContainer),
                10,
                true);
    }

    void scroll(
            UiObject2 container, Direction direction, Rect margins, int steps, boolean slowDown) {
        final Rect rect = getVisibleBounds(container);
        if (margins != null) {
            rect.left += margins.left;
            rect.top += margins.top;
            rect.right -= margins.right;
            rect.bottom -= margins.bottom;
        }

        final int startX;
        final int startY;
        final int endX;
        final int endY;

        switch (direction) {
            case UP: {
                startX = endX = rect.centerX();
                startY = rect.top;
                endY = rect.bottom - 1;
            }
            break;
            case DOWN: {
                startX = endX = rect.centerX();
                startY = rect.bottom - 1;
                endY = rect.top;
            }
            break;
            case LEFT: {
                startY = endY = rect.centerY();
                startX = rect.left;
                endX = rect.right - 1;
            }
            break;
            case RIGHT: {
                startY = endY = rect.centerY();
                startX = rect.right - 1;
                endX = rect.left;
            }
            break;
            default:
                fail("Unsupported direction");
                return;
        }

        executeAndWaitForLauncherEvent(
                () -> linearGesture(
                        startX, startY, endX, endY, steps, slowDown, GestureScope.INSIDE),
                event -> TestProtocol.SCROLL_FINISHED_MESSAGE.equals(event.getClassName()),
                () -> "Didn't receive a scroll end message: " + startX + ", " + startY
                        + ", " + endX + ", " + endY,
                        "scrolling");
    }

    // Inject a swipe gesture. Inject exactly 'steps' motion points, incrementing event time by a
    // fixed interval each time.
    public void linearGesture(int startX, int startY, int endX, int endY, int steps,
            boolean slowDown,
            GestureScope gestureScope) {
        log("linearGesture: " + startX + ", " + startY + " -> " + endX + ", " + endY);
        final long downTime = SystemClock.uptimeMillis();
        final Point start = new Point(startX, startY);
        final Point end = new Point(endX, endY);
        sendPointer(downTime, downTime, MotionEvent.ACTION_DOWN, start, gestureScope);
        final long endTime = movePointer(start, end, steps, downTime, slowDown, gestureScope);
        sendPointer(downTime, endTime, MotionEvent.ACTION_UP, end, gestureScope);
    }

    long movePointer(Point start, Point end, int steps, long downTime, boolean slowDown,
            GestureScope gestureScope) {
        long endTime = movePointer(
                downTime, downTime, steps * GESTURE_STEP_MS, start, end, gestureScope);
        if (slowDown) {
            endTime = movePointer(downTime, endTime + GESTURE_STEP_MS, 5 * GESTURE_STEP_MS, end,
                    end, gestureScope);
        }
        return endTime;
    }

    void waitForIdle() {
        mDevice.waitForIdle();
    }

    int getTouchSlop() {
        return ViewConfiguration.get(getContext()).getScaledTouchSlop();
    }

    public Resources getResources() {
        return getContext().getResources();
    }

    private static MotionEvent getMotionEvent(long downTime, long eventTime, int action,
            float x, float y) {
        MotionEvent.PointerProperties properties = new MotionEvent.PointerProperties();
        properties.id = 0;
        properties.toolType = Configurator.getInstance().getToolType();

        MotionEvent.PointerCoords coords = new MotionEvent.PointerCoords();
        coords.pressure = 1;
        coords.size = 1;
        coords.x = x;
        coords.y = y;

        return MotionEvent.obtain(downTime, eventTime, action, 1,
                new MotionEvent.PointerProperties[]{properties},
                new MotionEvent.PointerCoords[]{coords},
                0, 0, 1.0f, 1.0f, 0, 0, InputDevice.SOURCE_TOUCHSCREEN, 0);
    }

    public void sendPointer(long downTime, long currentTime, int action, Point point,
            GestureScope gestureScope) {
        final boolean notLauncher3 = !isLauncher3();
        switch (action) {
            case MotionEvent.ACTION_DOWN:
                if (gestureScope != GestureScope.OUTSIDE_WITH_PILFER
                        && gestureScope != GestureScope.OUTSIDE_WITHOUT_PILFER) {
                    expectEvent(TestProtocol.SEQUENCE_MAIN, EVENT_TOUCH_DOWN);
                }
                if (notLauncher3 && getNavigationModel() != NavigationModel.THREE_BUTTON) {
                    expectEvent(TestProtocol.SEQUENCE_TIS, EVENT_TOUCH_DOWN_TIS);
                }
                break;
            case MotionEvent.ACTION_UP:
                if (notLauncher3 && gestureScope != GestureScope.INSIDE
                        && (gestureScope == GestureScope.OUTSIDE_WITH_PILFER
                        || gestureScope == GestureScope.INSIDE_TO_OUTSIDE)) {
                    expectEvent(TestProtocol.SEQUENCE_PILFER, EVENT_PILFER_POINTERS);
                }
                if (gestureScope != GestureScope.OUTSIDE_WITH_PILFER
                        && gestureScope != GestureScope.OUTSIDE_WITHOUT_PILFER) {
                    expectEvent(TestProtocol.SEQUENCE_MAIN,
                            gestureScope == GestureScope.INSIDE
                                    || gestureScope == GestureScope.OUTSIDE_WITHOUT_PILFER
                                    ? EVENT_TOUCH_UP : EVENT_TOUCH_CANCEL);
                }
                if (notLauncher3 && getNavigationModel() != NavigationModel.THREE_BUTTON) {
                    expectEvent(TestProtocol.SEQUENCE_TIS, EVENT_TOUCH_UP_TIS);
                }
                break;
        }

        final MotionEvent event = getMotionEvent(downTime, currentTime, action, point.x, point.y);
        // b/190748682
        switch (action) {
            case MotionEvent.ACTION_DOWN:
            case MotionEvent.ACTION_UP:
                log("b/190748682: injecting " + event);
                break;
        }
        assertTrue("injectInputEvent failed",
                mInstrumentation.getUiAutomation().injectInputEvent(event, true, false));
        event.recycle();
    }

    public long movePointer(long downTime, long startTime, long duration, Point from, Point to,
            GestureScope gestureScope) {
        log("movePointer: " + from + " to " + to);
        final Point point = new Point();
        long steps = duration / GESTURE_STEP_MS;
        long currentTime = startTime;
        for (long i = 0; i < steps; ++i) {
            sleep(GESTURE_STEP_MS);

            currentTime += GESTURE_STEP_MS;
            final float progress = (currentTime - startTime) / (float) duration;

            point.x = from.x + (int) (progress * (to.x - from.x));
            point.y = from.y + (int) (progress * (to.y - from.y));

            sendPointer(downTime, currentTime, MotionEvent.ACTION_MOVE, point, gestureScope);
        }
        return currentTime;
    }

    public static int getCurrentInteractionMode(Context context) {
        return getSystemIntegerRes(context, "config_navBarInteractionMode");
    }

    @NonNull
    UiObject2 clickAndGet(
            @NonNull final UiObject2 target, @NonNull String resName, Pattern longClickEvent) {
        final Point targetCenter = target.getVisibleCenter();
        final long downTime = SystemClock.uptimeMillis();
        sendPointer(downTime, downTime, MotionEvent.ACTION_DOWN, targetCenter, GestureScope.INSIDE);
        expectEvent(TestProtocol.SEQUENCE_MAIN, longClickEvent);
        final UiObject2 result = waitForLauncherObject(resName);
        sendPointer(downTime, SystemClock.uptimeMillis(), MotionEvent.ACTION_UP, targetCenter,
                GestureScope.INSIDE);
        return result;
    }

    private static int getSystemIntegerRes(Context context, String resName) {
        Resources res = context.getResources();
        int resId = res.getIdentifier(resName, "integer", "android");

        if (resId != 0) {
            return res.getInteger(resId);
        } else {
            Log.e(TAG, "Failed to get system resource ID. Incompatible framework version?");
            return -1;
        }
    }

    private static int getSystemDimensionResId(Context context, String resName) {
        Resources res = context.getResources();
        int resId = res.getIdentifier(resName, "dimen", "android");

        if (resId != 0) {
            return resId;
        } else {
            Log.e(TAG, "Failed to get system resource ID. Incompatible framework version?");
            return -1;
        }
    }

    static void sleep(int duration) {
        SystemClock.sleep(duration);
    }

    int getEdgeSensitivityWidth() {
        try {
            final Context context = mInstrumentation.getTargetContext().createPackageContext(
                    getLauncherPackageName(), 0);
            return context.getResources().getDimensionPixelSize(
                    getSystemDimensionResId(context, "config_backGestureInset")) + 1;
        } catch (PackageManager.NameNotFoundException e) {
            fail("Can't get edge sensitivity: " + e);
            return 0;
        }
    }

    Point getRealDisplaySize() {
        final Point size = new Point();
        getContext().getSystemService(WindowManager.class).getDefaultDisplay().getRealSize(size);
        return size;
    }

    public void enableDebugTracing() {
        getTestInfo(TestProtocol.REQUEST_ENABLE_DEBUG_TRACING);
    }

    boolean overviewShareEnabled() {
        return getTestInfo(TestProtocol.REQUEST_OVERVIEW_SHARE_ENABLED).getBoolean(
                TestProtocol.TEST_INFO_RESPONSE_FIELD);
    }

    boolean overviewContentPushEnabled() {
        return getTestInfo(TestProtocol.REQUEST_OVERVIEW_CONTENT_PUSH_ENABLED).getBoolean(
                TestProtocol.TEST_INFO_RESPONSE_FIELD);
    }

    private void disableSensorRotation() {
        getTestInfo(TestProtocol.REQUEST_MOCK_SENSOR_ROTATION);
    }

    public void disableDebugTracing() {
        getTestInfo(TestProtocol.REQUEST_DISABLE_DEBUG_TRACING);
    }

    public void forceGc() {
        // GC the system & sysui first before gc'ing launcher
        logShellCommand("cmd statusbar run-gc");
        getTestInfo(TestProtocol.REQUEST_FORCE_GC);
    }

    public Integer getPid() {
        final Bundle testInfo = getTestInfo(TestProtocol.REQUEST_PID);
        return testInfo != null ? testInfo.getInt(TestProtocol.TEST_INFO_RESPONSE_FIELD) : null;
    }

    public void produceViewLeak() {
        getTestInfo(TestProtocol.REQUEST_VIEW_LEAK);
    }

    public ArrayList<ComponentName> getRecentTasks() {
        ArrayList<ComponentName> tasks = new ArrayList<>();
        ArrayList<String> components = getTestInfo(TestProtocol.REQUEST_RECENT_TASKS_LIST)
                .getStringArrayList(TestProtocol.TEST_INFO_RESPONSE_FIELD);
        for (String s : components) {
            tasks.add(ComponentName.unflattenFromString(s));
        }
        return tasks;
    }

    public void clearLauncherData() {
        getTestInfo(TestProtocol.REQUEST_CLEAR_DATA);
    }

    public Closable eventsCheck() {
        Assert.assertTrue("Nested event checking", mEventChecker == null);
        disableSensorRotation();
        final Integer initialPid = getPid();
        final LogEventChecker eventChecker = new LogEventChecker(this);
        if (eventChecker.start()) mEventChecker = eventChecker;

        return () -> {
            if (initialPid != null && initialPid.intValue() != getPid()) {
                if (mOnLauncherCrashed != null) mOnLauncherCrashed.run();
                checkForAnomaly();
                Assert.fail(
                        formatSystemHealthMessage(
                                formatErrorWithEvents("Launcher crashed", false)));
            }

            if (mEventChecker != null) {
                mEventChecker = null;
                if (mCheckEventsForSuccessfulGestures) {
                    final String message = eventChecker.verify(WAIT_TIME_MS, true);
                    if (message != null) {
                        dumpDiagnostics(message);
                        checkForAnomaly();
                        Assert.fail(formatSystemHealthMessage(
                                "http://go/tapl : successful gesture produced " + message));
                    }
                } else {
                    eventChecker.finishNoWait();
                }
            }
        };
    }

    boolean isLauncher3() {
        if (mIsLauncher3 == null) {
            mIsLauncher3 = "com.android.launcher3".equals(getLauncherPackageName());
        }
        return mIsLauncher3;
    }

    void expectEvent(String sequence, Pattern expected) {
        if (mEventChecker != null) {
            mEventChecker.expectPattern(sequence, expected);
        } else {
            Log.d(TAG, "Expecting: " + sequence + " / " + expected);
        }
    }

    Rect getVisibleBounds(UiObject2 object) {
        try {
            return object.getVisibleBounds();
        } catch (StaleObjectException e) {
            fail("Object " + object + " disappeared from screen");
            return null;
        } catch (Throwable t) {
            fail(t.toString());
            return null;
        }
    }

    float getWindowCornerRadius() {
        final Resources resources = getResources();
        if (!supportsRoundedCornersOnWindows(resources)) {
            return 0f;
        }

        // Radius that should be used in case top or bottom aren't defined.
        float defaultRadius = ResourceUtils.getDimenByName("rounded_corner_radius", resources, 0);

        float topRadius = ResourceUtils.getDimenByName("rounded_corner_radius_top", resources, 0);
        if (topRadius == 0f) {
            topRadius = defaultRadius;
        }
        float bottomRadius = ResourceUtils.getDimenByName(
                "rounded_corner_radius_bottom", resources, 0);
        if (bottomRadius == 0f) {
            bottomRadius = defaultRadius;
        }

        // Always use the smallest radius to make sure the rounded corners will
        // completely cover the display.
        return Math.min(topRadius, bottomRadius);
    }

    private static boolean supportsRoundedCornersOnWindows(Resources resources) {
        return ResourceUtils.getBoolByName(
                "config_supportsRoundedCornersOnWindows", resources, false);
    }
}<|MERGE_RESOLUTION|>--- conflicted
+++ resolved
@@ -21,6 +21,7 @@
 import static android.content.pm.PackageManager.MATCH_ALL;
 import static android.content.pm.PackageManager.MATCH_DISABLED_COMPONENTS;
 
+import static com.android.launcher3.tapl.Folder.FOLDER_CONTENT_RES_ID;
 import static com.android.launcher3.tapl.TestHelpers.getOverviewPackageName;
 import static com.android.launcher3.testing.TestProtocol.NORMAL_STATE_ORDINAL;
 
@@ -76,11 +77,14 @@
 import java.io.IOException;
 import java.lang.ref.WeakReference;
 import java.util.ArrayList;
+import java.util.Arrays;
 import java.util.Collection;
 import java.util.Collections;
 import java.util.Deque;
 import java.util.LinkedList;
 import java.util.List;
+import java.util.Optional;
+import java.util.concurrent.TimeUnit;
 import java.util.concurrent.TimeoutException;
 import java.util.function.Consumer;
 import java.util.function.Function;
@@ -96,17 +100,22 @@
 public final class LauncherInstrumentation {
 
     private static final String TAG = "Tapl";
-    private static final int ZERO_BUTTON_STEPS_FROM_BACKGROUND_TO_HOME = 20;
+    private static final int ZERO_BUTTON_STEPS_FROM_BACKGROUND_TO_HOME = 15;
     private static final int GESTURE_STEP_MS = 16;
-
-    private static final Pattern EVENT_TOUCH_DOWN = getTouchEventPattern("ACTION_DOWN");
-    private static final Pattern EVENT_TOUCH_UP = getTouchEventPattern("ACTION_UP");
+    private static final long FORCE_PAUSE_TIMEOUT_MS = TimeUnit.SECONDS.toMillis(2);
+
+    static final Pattern EVENT_TOUCH_DOWN = getTouchEventPattern("ACTION_DOWN");
+    static final Pattern EVENT_TOUCH_UP = getTouchEventPattern("ACTION_UP");
     private static final Pattern EVENT_TOUCH_CANCEL = getTouchEventPattern("ACTION_CANCEL");
     static final Pattern EVENT_PILFER_POINTERS = Pattern.compile("pilferPointers");
     static final Pattern EVENT_START = Pattern.compile("start:");
 
     static final Pattern EVENT_TOUCH_DOWN_TIS = getTouchEventPatternTIS("ACTION_DOWN");
     static final Pattern EVENT_TOUCH_UP_TIS = getTouchEventPatternTIS("ACTION_UP");
+
+    static final Pattern EVENT_KEY_BACK_DOWN = getKeyEventPattern("ACTION_DOWN", "KEYCODE_BACK");
+    static final Pattern EVENT_KEY_BACK_UP = getKeyEventPattern("ACTION_UP", "KEYCODE_BACK");
+
     private final String mLauncherPackage;
     private Boolean mIsLauncher3;
     private long mTestStartTime = -1;
@@ -117,15 +126,14 @@
         WORKSPACE, HOME_ALL_APPS, OVERVIEW, WIDGETS, FALLBACK_OVERVIEW, LAUNCHED_APP
     }
 
-    public enum NavigationModel {ZERO_BUTTON, TWO_BUTTON, THREE_BUTTON}
+    public enum NavigationModel {ZERO_BUTTON, THREE_BUTTON}
 
     // Where the gesture happens: outside of Launcher, inside or from inside to outside and
     // whether the gesture recognition triggers pilfer.
     public enum GestureScope {
-        OUTSIDE_WITHOUT_PILFER, OUTSIDE_WITH_PILFER, INSIDE, INSIDE_TO_OUTSIDE
-    }
-
-    ;
+        OUTSIDE_WITHOUT_PILFER, OUTSIDE_WITH_PILFER, INSIDE, INSIDE_TO_OUTSIDE,
+        INSIDE_TO_OUTSIDE_WITHOUT_PILFER,
+    }
 
     // Base class for launcher containers.
     abstract static class VisibleContainer {
@@ -194,6 +202,10 @@
         return getTouchEventPattern("TouchInteractionService.onInputEvent", action);
     }
 
+    private static Pattern getKeyEventPattern(String action, String keyCode) {
+        return Pattern.compile("Key event: KeyEvent.*action=" + action + ".*keyCode=" + keyCode);
+    }
+
     /**
      * Constructs the root of TAPL hierarchy. You get all other objects from it.
      */
@@ -209,6 +221,11 @@
     public LauncherInstrumentation(Instrumentation instrumentation) {
         mInstrumentation = instrumentation;
         mDevice = UiDevice.getInstance(instrumentation);
+        try {
+            mDevice.executeShellCommand("am wait-for-broadcast-idle");
+        } catch (IOException e) {
+            log("Failed to wait for broadcast idle");
+        }
 
         // Launcher should run in test harness so that custom accessibility protocol between
         // Launcher and TAPL is enabled. In-process tests enable this protocol with a direct call
@@ -244,11 +261,24 @@
         if (pm.getComponentEnabledSetting(cn) != COMPONENT_ENABLED_STATE_ENABLED) {
             if (TestHelpers.isInLauncherProcess()) {
                 pm.setComponentEnabledSetting(cn, COMPONENT_ENABLED_STATE_ENABLED, DONT_KILL_APP);
+                // b/195031154
+                SystemClock.sleep(5000);
             } else {
                 try {
                     final int userId = ContextUtils.getUserId(getContext());
+                    final String launcherPidCommand = "pidof " + pi.packageName;
+                    final String initialPid = mDevice.executeShellCommand(launcherPidCommand)
+                            .replaceAll("\\s", "");
                     mDevice.executeShellCommand(
                             "pm enable --user " + userId + " " + cn.flattenToString());
+                    // Wait for Launcher restart after enabling test provider.
+                    for (int i = 0; i < 100; ++i) {
+                        final String currentPid = mDevice.executeShellCommand(launcherPidCommand)
+                                .replaceAll("\\s", "");
+                        if (!currentPid.isEmpty() && !currentPid.equals(initialPid)) break;
+                        if (i == 99) fail("Launcher didn't restart after enabling test provider");
+                        SystemClock.sleep(100);
+                    }
                 } catch (IOException e) {
                     fail(e.toString());
                 }
@@ -269,11 +299,6 @@
     }
 
     Bundle getTestInfo(String request) {
-<<<<<<< HEAD
-        try (ContentProviderClient client = getContext().getContentResolver()
-                .acquireContentProviderClient(mTestProviderUri)) {
-            return client.call(request, null, null);
-=======
         return getTestInfo(request, /*arg=*/ null);
     }
 
@@ -285,7 +310,6 @@
         try (ContentProviderClient client = getContext().getContentResolver()
                 .acquireContentProviderClient(mTestProviderUri)) {
             return client.call(request, arg, extra);
->>>>>>> daf801c6
         } catch (DeadObjectException e) {
             fail("Launcher crashed");
             return null;
@@ -301,8 +325,55 @@
     }
 
     Insets getTargetInsets() {
+        return getTestInfo(TestProtocol.REQUEST_TARGET_INSETS)
+                .getParcelable(TestProtocol.TEST_INFO_RESPONSE_FIELD);
+    }
+
+    Insets getWindowInsets() {
         return getTestInfo(TestProtocol.REQUEST_WINDOW_INSETS)
                 .getParcelable(TestProtocol.TEST_INFO_RESPONSE_FIELD);
+    }
+
+    public boolean isTablet() {
+        return getTestInfo(TestProtocol.REQUEST_IS_TABLET)
+                .getBoolean(TestProtocol.TEST_INFO_RESPONSE_FIELD);
+    }
+
+    public boolean isTwoPanels() {
+        return getTestInfo(TestProtocol.REQUEST_IS_TWO_PANELS)
+                .getBoolean(TestProtocol.TEST_INFO_RESPONSE_FIELD);
+    }
+
+    int getFocusedTaskHeightForTablet() {
+        return getTestInfo(TestProtocol.REQUEST_GET_FOCUSED_TASK_HEIGHT_FOR_TABLET).getInt(
+                TestProtocol.TEST_INFO_RESPONSE_FIELD);
+    }
+
+    Rect getGridTaskRectForTablet() {
+        return ((Rect) getTestInfo(TestProtocol.REQUEST_GET_GRID_TASK_SIZE_RECT_FOR_TABLET)
+                .getParcelable(TestProtocol.TEST_INFO_RESPONSE_FIELD));
+    }
+
+    int getOverviewPageSpacing() {
+        return getTestInfo(TestProtocol.REQUEST_GET_OVERVIEW_PAGE_SPACING)
+                .getInt(TestProtocol.TEST_INFO_RESPONSE_FIELD);
+    }
+
+    float getExactScreenCenterX() {
+        return getRealDisplaySize().x / 2f;
+    }
+
+    private void setForcePauseTimeout(long timeout) {
+        getTestInfo(TestProtocol.REQUEST_SET_FORCE_PAUSE_TIMEOUT, Long.toString(timeout));
+    }
+
+    public void setEnableRotation(boolean on) {
+        getTestInfo(TestProtocol.REQUEST_ENABLE_ROTATION, Boolean.toString(on));
+    }
+
+    public boolean hadNontestEvents() {
+        return getTestInfo(TestProtocol.REQUEST_GET_HAD_NONTEST_EVENTS)
+                .getBoolean(TestProtocol.TEST_INFO_RESPONSE_FIELD);
     }
 
     void setActiveContainer(VisibleContainer container) {
@@ -332,8 +403,6 @@
     public static NavigationModel getNavigationModel(int currentInteractionMode) {
         if (QuickStepContract.isGesturalMode(currentInteractionMode)) {
             return NavigationModel.ZERO_BUTTON;
-        } else if (QuickStepContract.isSwipeUpMode(currentInteractionMode)) {
-            return NavigationModel.TWO_BUTTON;
         } else if (QuickStepContract.isLegacyMode(currentInteractionMode)) {
             return NavigationModel.THREE_BUTTON;
         }
@@ -367,17 +436,19 @@
         }
     }
 
-    private String getSystemAnomalyMessage() {
+    public String getSystemAnomalyMessage(
+            boolean ignoreNavmodeChangeStates, boolean ignoreOnlySystemUiViews) {
         try {
             {
                 final StringBuilder sb = new StringBuilder();
 
-                UiObject2 object = mDevice.findObject(By.res("android", "alertTitle"));
+                UiObject2 object =
+                        mDevice.findObject(By.res("android", "alertTitle").pkg("android"));
                 if (object != null) {
                     sb.append("TITLE: ").append(object.getText());
                 }
 
-                object = mDevice.findObject(By.res("android", "message"));
+                object = mDevice.findObject(By.res("android", "message").pkg("android"));
                 if (object != null) {
                     sb.append(" PACKAGE: ").append(object.getApplicationPackage())
                             .append(" MESSAGE: ").append(object.getText());
@@ -390,8 +461,19 @@
 
             if (hasSystemUiObject("keyguard_status_view")) return "Phone is locked";
 
-            if (!mDevice.wait(Until.hasObject(getAnyObjectSelector()), WAIT_TIME_MS)) {
-                return "Screen is empty";
+            if (!ignoreOnlySystemUiViews) {
+                final String visibleApps = mDevice.findObjects(getAnyObjectSelector())
+                        .stream()
+                        .map(LauncherInstrumentation::getApplicationPackageSafe)
+                        .distinct()
+                        .filter(pkg -> pkg != null)
+                        .collect(Collectors.joining(","));
+                if (SYSTEMUI_PACKAGE.equals(visibleApps)) return "Only System UI views are visible";
+            }
+            if (!ignoreNavmodeChangeStates) {
+                if (!mDevice.wait(Until.hasObject(getAnyObjectSelector()), WAIT_TIME_MS)) {
+                    return "Screen is empty";
+                }
             }
 
             final String navigationModeError = getNavigationModeMismatchError(true);
@@ -403,8 +485,14 @@
         return null;
     }
 
-    public void checkForAnomaly() {
-        final String systemAnomalyMessage = getSystemAnomalyMessage();
+    private void checkForAnomaly() {
+        checkForAnomaly(false, false);
+    }
+
+    public void checkForAnomaly(
+            boolean ignoreNavmodeChangeStates, boolean ignoreOnlySystemUiViews) {
+        final String systemAnomalyMessage =
+                getSystemAnomalyMessage(ignoreNavmodeChangeStates, ignoreOnlySystemUiViews);
         if (systemAnomalyMessage != null) {
             Assert.fail(formatSystemHealthMessage(formatErrorWithEvents(
                     "http://go/tapl : Tests are broken by a non-Launcher system error: "
@@ -413,19 +501,10 @@
     }
 
     private String getVisiblePackages() {
-<<<<<<< HEAD
-        return mDevice.findObjects(getAnyObjectSelector())
-                .stream()
-                .map(LauncherInstrumentation::getApplicationPackageSafe)
-                .distinct()
-                .filter(pkg -> pkg != null && !"com.android.systemui".equals(pkg))
-                .collect(Collectors.joining(", "));
-=======
         final String apps = getVisiblePackagesStream().collect(Collectors.joining(", "));
         return !apps.isEmpty()
                 ? "active app: " + apps
                 : "the test doesn't see views from any app, including Launcher";
->>>>>>> daf801c6
     }
 
     private Stream<String> getVisiblePackagesStream() {
@@ -484,11 +563,11 @@
                     : TestHelpers.getSystemHealthMessage(getContext(), mTestStartTime);
 
             if (systemHealth != null) {
-                return message
-                        + ";\nPerhaps linked to system health problems:\n<<<<<<<<<<<<<<<<<<\n"
+                message += ";\nPerhaps linked to system health problems:\n<<<<<<<<<<<<<<<<<<\n"
                         + systemHealth + "\n>>>>>>>>>>>>>>>>>>";
             }
         }
+        Log.d(TAG, "About to throw the error: " + message, new Exception());
         return message;
     }
 
@@ -536,9 +615,8 @@
     void fail(String message) {
         checkForAnomaly();
         Assert.fail(formatSystemHealthMessage(formatErrorWithEvents(
-                "http://go/tapl test failure:\nContext: " + getContextDescription()
-                        + " - visible state is " + getVisibleStateMessage()
-                        + ";\nDetails: " + message, true)));
+                "http://go/tapl test failure: " + message + ";\nContext: " + getContextDescription()
+                        + "; now visible state is " + getVisibleStateMessage(), true)));
     }
 
     private String getContextDescription() {
@@ -591,27 +669,31 @@
     public String getNavigationModeMismatchError(boolean waitForCorrectState) {
         final int waitTime = waitForCorrectState ? WAIT_TIME_MS : 0;
         final NavigationModel navigationModel = getNavigationModel();
-
+        String resPackage = getNavigationButtonResPackage();
         if (navigationModel == NavigationModel.THREE_BUTTON) {
-            if (!mDevice.wait(Until.hasObject(By.res(SYSTEMUI_PACKAGE, "recent_apps")), waitTime)) {
+            if (!mDevice.wait(Until.hasObject(By.res(resPackage, "recent_apps")), waitTime)) {
                 return "Recents button not present in 3-button mode";
             }
         } else {
-            if (!mDevice.wait(Until.gone(By.res(SYSTEMUI_PACKAGE, "recent_apps")), waitTime)) {
+            if (!mDevice.wait(Until.gone(By.res(resPackage, "recent_apps")), waitTime)) {
                 return "Recents button is present in non-3-button mode";
             }
         }
 
         if (navigationModel == NavigationModel.ZERO_BUTTON) {
-            if (!mDevice.wait(Until.gone(By.res(SYSTEMUI_PACKAGE, "home")), waitTime)) {
+            if (!mDevice.wait(Until.gone(By.res(resPackage, "home")), waitTime)) {
                 return "Home button is present in gestural mode";
             }
         } else {
-            if (!mDevice.wait(Until.hasObject(By.res(SYSTEMUI_PACKAGE, "home")), waitTime)) {
+            if (!mDevice.wait(Until.hasObject(By.res(resPackage, "home")), waitTime)) {
                 return "Home button not present in non-gestural mode";
             }
         }
         return null;
+    }
+
+    private String getNavigationButtonResPackage() {
+        return isTablet() ? getLauncherPackageName() : SYSTEMUI_PACKAGE;
     }
 
     private UiObject2 verifyContainerType(ContainerType containerType) {
@@ -719,8 +801,6 @@
     }
 
     /**
-<<<<<<< HEAD
-=======
      * Get the resource ID of visible floating view.
      */
     private Optional<String> getFloatingResId() {
@@ -764,13 +844,13 @@
     }
 
     /**
->>>>>>> daf801c6
      * Presses nav bar home button.
      *
      * @return the Workspace object.
      */
     public Workspace pressHome() {
-        try (LauncherInstrumentation.Closable e = eventsCheck()) {
+        try (LauncherInstrumentation.Closable e = eventsCheck();
+             LauncherInstrumentation.Closable c = addContextLayer("want to switch to home")) {
             waitForLauncherInitialized();
             // Click home, then wait for any accessibility event, then wait until accessibility
             // events stop.
@@ -778,27 +858,18 @@
             // otherwise waitForIdle may return immediately in case when there was a big enough
             // pause in accessibility events prior to pressing Home.
             final String action;
-            final boolean launcherWasVisible = isLauncherVisible();
             if (getNavigationModel() == NavigationModel.ZERO_BUTTON) {
-                checkForAnomaly();
+                checkForAnomaly(false, true);
+                setForcePauseTimeout(FORCE_PAUSE_TIMEOUT_MS);
 
                 final Point displaySize = getRealDisplaySize();
-
-                if (hasLauncherObject(CONTEXT_MENU_RES_ID)) {
-                    linearGesture(
-                            displaySize.x / 2, displaySize.y - 1,
-                            displaySize.x / 2, 0,
-                            ZERO_BUTTON_STEPS_FROM_BACKGROUND_TO_HOME,
-                            false, GestureScope.INSIDE_TO_OUTSIDE);
-                    try (LauncherInstrumentation.Closable c = addContextLayer(
-                            "Swiped up from context menu to home")) {
-                        waitUntilLauncherObjectGone(CONTEXT_MENU_RES_ID);
-                        // Swiping up can temporarily bring Nexus Launcher if the current
-                        // Launcher is a Launcher3 one. Wait for the current launcher to reappear.
-                        SystemClock.sleep(5000); // b/187080582
-                        waitForLauncherObject(getAnyObjectSelector());
-                    }
-                }
+                boolean gestureStartFromLauncher = isTablet()
+                        ? !isLauncher3() || hasLauncherObject(WORKSPACE_RES_ID)
+                        : isLauncherVisible();
+
+                // CLose floating views before going back to home.
+                swipeUpToCloseFloatingView(gestureStartFromLauncher);
+
                 if (hasLauncherObject(WORKSPACE_RES_ID)) {
                     log(action = "already at home");
                 } else {
@@ -808,32 +879,60 @@
 
                     swipeToState(
                             displaySize.x / 2, displaySize.y - 1,
-                            displaySize.x / 2, 0,
+                            displaySize.x / 2, displaySize.y / 2,
                             ZERO_BUTTON_STEPS_FROM_BACKGROUND_TO_HOME, NORMAL_STATE_ORDINAL,
-                            launcherWasVisible
-                                    ? GestureScope.INSIDE_TO_OUTSIDE
+                            gestureStartFromLauncher ? GestureScope.INSIDE_TO_OUTSIDE
                                     : GestureScope.OUTSIDE_WITH_PILFER);
                 }
             } else {
                 log("Hierarchy before clicking home:");
                 dumpViewHierarchy();
                 action = "clicking home button";
-                if (!isLauncher3() && getNavigationModel() == NavigationModel.TWO_BUTTON) {
-                    expectEvent(TestProtocol.SEQUENCE_TIS, EVENT_TOUCH_DOWN_TIS);
-                    expectEvent(TestProtocol.SEQUENCE_TIS, EVENT_TOUCH_UP_TIS);
+                if (isTablet()) {
+                    expectEvent(TestProtocol.SEQUENCE_MAIN, EVENT_TOUCH_DOWN);
+                    expectEvent(TestProtocol.SEQUENCE_MAIN, EVENT_TOUCH_UP);
                 }
 
                 runToState(
-                        waitForSystemUiObject("home")::click,
+                        waitForNavigationUiObject("home")::click,
                         NORMAL_STATE_ORDINAL,
                         !hasLauncherObject(WORKSPACE_RES_ID)
                                 && (hasLauncherObject(APPS_RES_ID)
                                 || hasLauncherObject(OVERVIEW_RES_ID)),
                         action);
             }
-            try (LauncherInstrumentation.Closable c = addContextLayer(
+            try (LauncherInstrumentation.Closable c1 = addContextLayer(
                     "performed action to switch to Home - " + action)) {
                 return getWorkspace();
+            }
+        }
+    }
+
+    /**
+     * Press navbar back button or swipe back if in gesture navigation mode.
+     */
+    public void pressBack() {
+        try (Closable e = eventsCheck(); Closable c = addContextLayer("want to press back")) {
+            waitForLauncherInitialized();
+            final boolean launcherVisible =
+                    isTablet() ? isLauncherContainerVisible() : isLauncherVisible();
+            if (getNavigationModel() == NavigationModel.ZERO_BUTTON) {
+                final Point displaySize = getRealDisplaySize();
+                final GestureScope gestureScope =
+                        launcherVisible ? GestureScope.INSIDE_TO_OUTSIDE_WITHOUT_PILFER
+                                : GestureScope.OUTSIDE_WITHOUT_PILFER;
+                linearGesture(0, displaySize.y / 2, displaySize.x / 2, displaySize.y / 2,
+                        10, false, gestureScope);
+            } else {
+                waitForNavigationUiObject("back").click();
+                if (isTablet()) {
+                    expectEvent(TestProtocol.SEQUENCE_MAIN, EVENT_TOUCH_DOWN);
+                    expectEvent(TestProtocol.SEQUENCE_MAIN, EVENT_TOUCH_UP);
+                }
+            }
+            if (launcherVisible) {
+                expectEvent(TestProtocol.SEQUENCE_MAIN, EVENT_KEY_BACK_DOWN);
+                expectEvent(TestProtocol.SEQUENCE_MAIN, EVENT_KEY_BACK_UP);
             }
         }
     }
@@ -845,6 +944,11 @@
     boolean isLauncherVisible() {
         mDevice.waitForIdle();
         return hasLauncherObject(getAnyObjectSelector());
+    }
+
+    boolean isLauncherContainerVisible() {
+        final String[] containerResources = {WORKSPACE_RES_ID, OVERVIEW_RES_ID, APPS_RES_ID};
+        return Arrays.stream(containerResources).anyMatch(r -> hasLauncherObject(r));
     }
 
     /**
@@ -919,22 +1023,12 @@
         }
     }
 
-    /**
-     * Gets the Options Popup Menu object if the current state is showing the popup menu. Fails if
-     * the launcher is not in that state.
-     *
-     * @return Options Popup Menu object.
-     */
-    @NonNull
-    public OptionsPopupMenu getOptionsPopupMenu() {
-        try (LauncherInstrumentation.Closable c = addContextLayer(
-                "want to get context menu object")) {
-            return new OptionsPopupMenu(this);
-        }
-    }
-
     void waitUntilLauncherObjectGone(String resId) {
         waitUntilGoneBySelector(getLauncherObjectSelector(resId));
+    }
+
+    void waitUntilOverviewObjectGone(String resId) {
+        waitUntilGoneBySelector(getOverviewObjectSelector(resId));
     }
 
     void waitUntilLauncherObjectGone(BySelector selector) {
@@ -956,6 +1050,15 @@
         final UiObject2 object = mDevice.wait(
                 Until.findObject(By.res(SYSTEMUI_PACKAGE, resId)), WAIT_TIME_MS);
         assertNotNull("Can't find a systemui object with id: " + resId, object);
+        return object;
+    }
+
+    @NonNull
+    UiObject2 waitForNavigationUiObject(String resId) {
+        String resPackage = getNavigationButtonResPackage();
+        final UiObject2 object = mDevice.wait(
+                Until.findObject(By.res(resPackage, resId)), WAIT_TIME_MS);
+        assertNotNull("Can't find a navigation UI object with id: " + resId, object);
         return object;
     }
 
@@ -997,7 +1100,7 @@
     void waitForObjectEnabled(UiObject2 object, String waitReason) {
         try {
             assertTrue("Timed out waiting for object to be enabled for " + waitReason + " "
-                    + object.getResourceName(),
+                            + object.getResourceName(),
                     object.wait(Until.enabled(true), WAIT_TIME_MS));
         } catch (StaleObjectException e) {
             fail("The object disappeared from screen");
@@ -1025,6 +1128,15 @@
         }
     }
 
+    List<UiObject2> getChildren(UiObject2 container) {
+        try {
+            return container.getChildren();
+        } catch (StaleObjectException e) {
+            fail("The container disappeared from screen");
+            return null;
+        }
+    }
+
     private boolean hasLauncherObject(String resId) {
         return mDevice.hasObject(getLauncherObjectSelector(resId));
     }
@@ -1035,6 +1147,11 @@
 
     private BySelector makeLauncherSelector(BySelector selector) {
         return By.copy(selector).pkg(getLauncherPackageName());
+    }
+
+    @NonNull
+    UiObject2 waitForOverviewObject(String resName) {
+        return waitForObjectBySelector(getOverviewObjectSelector(resName));
     }
 
     @NonNull
@@ -1122,7 +1239,7 @@
                 () -> "Failed to receive an event for the state change: expected ["
                         + TestProtocol.stateOrdinalToString(expectedState)
                         + "], actual: " + eventListToString(actualEvents),
-                        actionName);
+                actionName);
     }
 
     private boolean isSwitchToStateEvent(
@@ -1143,9 +1260,9 @@
                 "swiping");
     }
 
-    private int getBottomGestureSize() {
-        return ResourceUtils.getNavbarSize(
-                ResourceUtils.NAVBAR_BOTTOM_GESTURE_SIZE, getResources()) + 1;
+    int getBottomGestureSize() {
+        return Math.max(getWindowInsets().bottom, ResourceUtils.getNavbarSize(
+                ResourceUtils.NAVBAR_BOTTOM_GESTURE_SIZE, getResources())) + 1;
     }
 
     int getBottomGestureMarginInContainer(UiObject2 container) {
@@ -1153,19 +1270,32 @@
         return getVisibleBounds(container).bottom - bottomGestureStartOnScreen;
     }
 
+    int getRightGestureMarginInContainer(UiObject2 container) {
+        final int rightGestureStartOnScreen = getRightGestureStartOnScreen();
+        return getVisibleBounds(container).right - rightGestureStartOnScreen;
+    }
+
     int getBottomGestureStartOnScreen() {
         return getRealDisplaySize().y - getBottomGestureSize();
     }
 
-    void clickLauncherObject(UiObject2 object) {
-        waitForObjectEnabled(object, "clickLauncherObject");
-        expectEvent(TestProtocol.SEQUENCE_MAIN, LauncherInstrumentation.EVENT_TOUCH_DOWN);
-        expectEvent(TestProtocol.SEQUENCE_MAIN, LauncherInstrumentation.EVENT_TOUCH_UP);
+    int getRightGestureStartOnScreen() {
+        return getRealDisplaySize().x - getWindowInsets().right - 1;
+    }
+
+    void clickObject(UiObject2 object) {
+        waitForObjectEnabled(object, "clickObject");
         if (!isLauncher3() && getNavigationModel() != NavigationModel.THREE_BUTTON) {
             expectEvent(TestProtocol.SEQUENCE_TIS, LauncherInstrumentation.EVENT_TOUCH_DOWN_TIS);
             expectEvent(TestProtocol.SEQUENCE_TIS, LauncherInstrumentation.EVENT_TOUCH_UP_TIS);
         }
         object.click();
+    }
+
+    void clickLauncherObject(UiObject2 object) {
+        expectEvent(TestProtocol.SEQUENCE_MAIN, LauncherInstrumentation.EVENT_TOUCH_DOWN);
+        expectEvent(TestProtocol.SEQUENCE_MAIN, LauncherInstrumentation.EVENT_TOUCH_UP);
+        clickObject(object);
     }
 
     void scrollToLastVisibleRow(
@@ -1198,6 +1328,19 @@
                 true);
     }
 
+    void scrollLeftByDistance(UiObject2 container, int distance) {
+        final Rect containerRect = getVisibleBounds(container);
+        final int rightGestureMarginInContainer = getRightGestureMarginInContainer(container);
+        final int leftGestureMargin = getTargetInsets().left + getEdgeSensitivityWidth();
+        scroll(
+                container,
+                Direction.LEFT,
+                new Rect(leftGestureMargin, 0,
+                        containerRect.width() - distance - rightGestureMarginInContainer, 0),
+                10,
+                true);
+    }
+
     void scroll(
             UiObject2 container, Direction direction, Rect margins, int steps, boolean slowDown) {
         final Rect rect = getVisibleBounds(container);
@@ -1249,7 +1392,7 @@
                 event -> TestProtocol.SCROLL_FINISHED_MESSAGE.equals(event.getClassName()),
                 () -> "Didn't receive a scroll end message: " + startX + ", " + startY
                         + ", " + endX + ", " + endY,
-                        "scrolling");
+                "scrolling");
     }
 
     // Inject a swipe gesture. Inject exactly 'steps' motion points, incrementing event time by a
@@ -1262,14 +1405,15 @@
         final Point start = new Point(startX, startY);
         final Point end = new Point(endX, endY);
         sendPointer(downTime, downTime, MotionEvent.ACTION_DOWN, start, gestureScope);
-        final long endTime = movePointer(start, end, steps, downTime, slowDown, gestureScope);
+        final long endTime = movePointer(
+                start, end, steps, false, downTime, slowDown, gestureScope);
         sendPointer(downTime, endTime, MotionEvent.ACTION_UP, end, gestureScope);
     }
 
-    long movePointer(Point start, Point end, int steps, long downTime, boolean slowDown,
-            GestureScope gestureScope) {
-        long endTime = movePointer(
-                downTime, downTime, steps * GESTURE_STEP_MS, start, end, gestureScope);
+    long movePointer(Point start, Point end, int steps, boolean isDecelerating,
+            long downTime, boolean slowDown, GestureScope gestureScope) {
+        long endTime = movePointer(downTime, downTime, steps * GESTURE_STEP_MS,
+                isDecelerating, start, end, gestureScope);
         if (slowDown) {
             endTime = movePointer(downTime, endTime + GESTURE_STEP_MS, 5 * GESTURE_STEP_MS, end,
                     end, gestureScope);
@@ -1322,6 +1466,7 @@
                 break;
             case MotionEvent.ACTION_UP:
                 if (notLauncher3 && gestureScope != GestureScope.INSIDE
+                        && gestureScope != GestureScope.INSIDE_TO_OUTSIDE_WITHOUT_PILFER
                         && (gestureScope == GestureScope.OUTSIDE_WITH_PILFER
                         || gestureScope == GestureScope.INSIDE_TO_OUTSIDE)) {
                     expectEvent(TestProtocol.SEQUENCE_PILFER, EVENT_PILFER_POINTERS);
@@ -1340,13 +1485,6 @@
         }
 
         final MotionEvent event = getMotionEvent(downTime, currentTime, action, point.x, point.y);
-        // b/190748682
-        switch (action) {
-            case MotionEvent.ACTION_DOWN:
-            case MotionEvent.ACTION_UP:
-                log("b/190748682: injecting " + event);
-                break;
-        }
         assertTrue("injectInputEvent failed",
                 mInstrumentation.getUiAutomation().injectInputEvent(event, true, false));
         event.recycle();
@@ -1354,21 +1492,55 @@
 
     public long movePointer(long downTime, long startTime, long duration, Point from, Point to,
             GestureScope gestureScope) {
+        return movePointer(
+                downTime, startTime, duration, false, from, to, gestureScope);
+    }
+
+    public long movePointer(long downTime, long startTime, long duration, boolean isDecelerating,
+            Point from, Point to, GestureScope gestureScope) {
         log("movePointer: " + from + " to " + to);
         final Point point = new Point();
         long steps = duration / GESTURE_STEP_MS;
+
         long currentTime = startTime;
-        for (long i = 0; i < steps; ++i) {
-            sleep(GESTURE_STEP_MS);
-
-            currentTime += GESTURE_STEP_MS;
-            final float progress = (currentTime - startTime) / (float) duration;
-
-            point.x = from.x + (int) (progress * (to.x - from.x));
-            point.y = from.y + (int) (progress * (to.y - from.y));
-
-            sendPointer(downTime, currentTime, MotionEvent.ACTION_MOVE, point, gestureScope);
-        }
+
+        if (isDecelerating) {
+            // formula: V = V0 - D*T, assuming V = 0 when T = duration
+
+            // vx0: initial speed at the x-dimension, set as twice the avg speed
+            // dx: the constant deceleration at the x-dimension
+            double vx0 = 2 * (to.x - from.x) / duration;
+            double dx = vx0 / duration;
+            // vy0: initial speed at the y-dimension, set as twice the avg speed
+            // dy: the constant deceleration at the y-dimension
+            double vy0 = 2 * (to.y - from.y) / duration;
+            double dy = vy0 / duration;
+
+            for (long i = 0; i < steps; ++i) {
+                sleep(GESTURE_STEP_MS);
+                currentTime += GESTURE_STEP_MS;
+
+                // formula: P = P0 + V0*T - (D*T^2/2)
+                final double t = (i + 1) * GESTURE_STEP_MS;
+                point.x = from.x + (int) (vx0 * t - 0.5 * dx * t * t);
+                point.y = from.y + (int) (vy0 * t - 0.5 * dy * t * t);
+
+                sendPointer(downTime, currentTime, MotionEvent.ACTION_MOVE, point, gestureScope);
+            }
+        } else {
+            for (long i = 0; i < steps; ++i) {
+                sleep(GESTURE_STEP_MS);
+                currentTime += GESTURE_STEP_MS;
+
+                final float progress = (currentTime - startTime) / (float) duration;
+                point.x = from.x + (int) (progress * (to.x - from.x));
+                point.y = from.y + (int) (progress * (to.y - from.y));
+
+                sendPointer(downTime, currentTime, MotionEvent.ACTION_MOVE, point, gestureScope);
+
+            }
+        }
+
         return currentTime;
     }
 
@@ -1439,16 +1611,6 @@
         getTestInfo(TestProtocol.REQUEST_ENABLE_DEBUG_TRACING);
     }
 
-    boolean overviewShareEnabled() {
-        return getTestInfo(TestProtocol.REQUEST_OVERVIEW_SHARE_ENABLED).getBoolean(
-                TestProtocol.TEST_INFO_RESPONSE_FIELD);
-    }
-
-    boolean overviewContentPushEnabled() {
-        return getTestInfo(TestProtocol.REQUEST_OVERVIEW_CONTENT_PUSH_ENABLED).getBoolean(
-                TestProtocol.TEST_INFO_RESPONSE_FIELD);
-    }
-
     private void disableSensorRotation() {
         getTestInfo(TestProtocol.REQUEST_MOCK_SENSOR_ROTATION);
     }
@@ -1484,6 +1646,30 @@
 
     public void clearLauncherData() {
         getTestInfo(TestProtocol.REQUEST_CLEAR_DATA);
+    }
+
+    private String[] getActivities() {
+        return getTestInfo(TestProtocol.REQUEST_GET_ACTIVITIES)
+                .getStringArray(TestProtocol.TEST_INFO_RESPONSE_FIELD);
+    }
+
+    public String getRootedActivitiesList() {
+        return String.join(", ", getActivities());
+    }
+
+    public boolean noLeakedActivities() {
+        final String[] activities = getActivities();
+        for (String activity : activities) {
+            if (activity.contains("(destroyed)")) {
+                return false;
+            }
+        }
+        return activities.length <= 2;
+    }
+
+    public int getActivitiesCreated() {
+        return getTestInfo(TestProtocol.REQUEST_GET_ACTIVITIES_CREATED_COUNT)
+                .getInt(TestProtocol.TEST_INFO_RESPONSE_FIELD);
     }
 
     public Closable eventsCheck() {
@@ -1538,7 +1724,7 @@
         try {
             return object.getVisibleBounds();
         } catch (StaleObjectException e) {
-            fail("Object " + object + " disappeared from screen");
+            fail("Object disappeared from screen");
             return null;
         } catch (Throwable t) {
             fail(t.toString());
@@ -1547,9 +1733,12 @@
     }
 
     float getWindowCornerRadius() {
+        // TODO(b/197326121): Check if the touch is overlapping with the corners by offsetting
+        final float tmpBuffer = 100f;
         final Resources resources = getResources();
         if (!supportsRoundedCornersOnWindows(resources)) {
-            return 0f;
+            Log.d(TAG, "No rounded corners");
+            return tmpBuffer;
         }
 
         // Radius that should be used in case top or bottom aren't defined.
@@ -1567,7 +1756,8 @@
 
         // Always use the smallest radius to make sure the rounded corners will
         // completely cover the display.
-        return Math.min(topRadius, bottomRadius);
+        Log.d(TAG, "Rounded corners top: " + topRadius + " bottom: " + bottomRadius);
+        return Math.max(topRadius, bottomRadius) + tmpBuffer;
     }
 
     private static boolean supportsRoundedCornersOnWindows(Resources resources) {
