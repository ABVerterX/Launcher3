--- conflicted
+++ resolved
@@ -1435,15 +1435,11 @@
         addAppWidgetImpl(appWidgetId);
     }
 
-<<<<<<< HEAD
-    void addAppWidgetFromPick(Intent data) {
-=======
     private void manageApps() {
         startActivity(new Intent(android.provider.Settings.ACTION_MANAGE_ALL_APPLICATIONS_SETTINGS));
     }
 
-    void addAppWidget(Intent data) {
->>>>>>> 7ad01419
+    void addAppWidgetFromPick(Intent data) {
         // TODO: catch bad widget exception when sent
         int appWidgetId = data.getIntExtra(AppWidgetManager.EXTRA_APPWIDGET_ID, -1);
         // TODO: Is this log message meaningful?
