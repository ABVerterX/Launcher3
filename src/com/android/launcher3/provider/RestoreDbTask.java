/*
 * Copyright (C) 2016 The Android Open Source Project
 *
 * Licensed under the Apache License, Version 2.0 (the "License");
 * you may not use this file except in compliance with the License.
 * You may obtain a copy of the License at
 *
 *      http://www.apache.org/licenses/LICENSE-2.0
 *
 * Unless required by applicable law or agreed to in writing, software
 * distributed under the License is distributed on an "AS IS" BASIS,
 * WITHOUT WARRANTIES OR CONDITIONS OF ANY KIND, either express or implied.
 * See the License for the specific language governing permissions and
 * limitations under the License.
 */

package com.android.launcher3.provider;

import static com.android.launcher3.provider.LauncherDbUtils.dropTable;

import android.app.backup.BackupManager;
import android.content.ContentValues;
import android.content.Context;
import android.content.SharedPreferences;
import android.database.Cursor;
import android.database.sqlite.SQLiteDatabase;
import android.os.UserHandle;
import android.text.TextUtils;
import android.util.LongSparseArray;
import android.util.SparseLongArray;

import androidx.annotation.NonNull;

import com.android.launcher3.AppWidgetsRestoredReceiver;
import com.android.launcher3.InvariantDeviceProfile;
import com.android.launcher3.LauncherAppState;
import com.android.launcher3.LauncherProvider.DatabaseHelper;
import com.android.launcher3.LauncherSettings.Favorites;
import com.android.launcher3.Utilities;
import com.android.launcher3.logging.FileLog;
import com.android.launcher3.model.GridBackupTable;
import com.android.launcher3.model.data.LauncherAppWidgetInfo;
import com.android.launcher3.model.data.WorkspaceItemInfo;
import com.android.launcher3.provider.LauncherDbUtils.SQLiteTransaction;
import com.android.launcher3.util.IntArray;
import com.android.launcher3.util.LogConfig;

import java.io.InvalidObjectException;
import java.util.Arrays;

/**
 * Utility class to update DB schema after it has been restored.
 *
 * This task is executed when Launcher starts for the first time and not immediately after restore.
 * This helps keep the model consistent if the launcher updates between restore and first startup.
 */
public class RestoreDbTask {

    private static final String TAG = "RestoreDbTask";
    private static final String RESTORE_TASK_PENDING = "restore_task_pending";

    private static final String INFO_COLUMN_NAME = "name";
    private static final String INFO_COLUMN_DEFAULT_VALUE = "dflt_value";

    private static final String APPWIDGET_OLD_IDS = "appwidget_old_ids";
    private static final String APPWIDGET_IDS = "appwidget_ids";

<<<<<<< HEAD
    public static boolean performRestore(Context context, DatabaseHelper helper,
            BackupManager backupManager) {
=======
    /**
     * Tries to restore the backup DB if needed
     */
    public static void restoreIfNeeded(Context context, DatabaseHelper helper) {
        if (!isPending(context)) {
            return;
        }
        if (!performRestore(context, helper)) {
            helper.createEmptyDB(helper.getWritableDatabase());
        }

        // Obtain InvariantDeviceProfile first before setting pending to false, so
        // InvariantDeviceProfile won't switch to new grid when initializing.
        InvariantDeviceProfile idp = InvariantDeviceProfile.INSTANCE.get(context);

        // Set is pending to false irrespective of the result, so that it doesn't get
        // executed again.
        Utilities.getPrefs(context).edit().remove(RESTORED_DEVICE_TYPE).commit();

        idp.reinitializeAfterRestore(context);
    }

    private static boolean performRestore(Context context, DatabaseHelper helper) {
>>>>>>> daf801c6
        SQLiteDatabase db = helper.getWritableDatabase();
        try (SQLiteTransaction t = new SQLiteTransaction(db)) {
            RestoreDbTask task = new RestoreDbTask();
            task.backupWorkspace(context, db);
            task.sanitizeDB(helper, db, backupManager);
            task.restoreAppWidgetIdsIfExists(context);
            t.commit();
            return true;
        } catch (Exception e) {
            FileLog.e(TAG, "Failed to verify db", e);
            return false;
        }
    }

    /**
     * Restore the workspace if backup is available.
     */
    public static boolean restoreIfPossible(@NonNull Context context,
            @NonNull DatabaseHelper helper, @NonNull BackupManager backupManager) {
        final SQLiteDatabase db = helper.getWritableDatabase();
        try (SQLiteTransaction t = new SQLiteTransaction(db)) {
            RestoreDbTask task = new RestoreDbTask();
            task.restoreWorkspace(context, db, helper, backupManager);
            t.commit();
            return true;
        } catch (Exception e) {
            FileLog.e(TAG, "Failed to restore db", e);
            return false;
        }
    }

    /**
     * Backup the workspace so that if things go south in restore, we can recover these entries.
     */
    private void backupWorkspace(Context context, SQLiteDatabase db) throws Exception {
        InvariantDeviceProfile idp = LauncherAppState.getIDP(context);
        new GridBackupTable(context, db, idp.numDatabaseHotseatIcons, idp.numColumns, idp.numRows)
                .doBackup(getDefaultProfileId(db), GridBackupTable.OPTION_REQUIRES_SANITIZATION);
    }

    private void restoreWorkspace(@NonNull Context context, @NonNull SQLiteDatabase db,
            @NonNull DatabaseHelper helper, @NonNull BackupManager backupManager)
            throws Exception {
        final InvariantDeviceProfile idp = LauncherAppState.getIDP(context);
        GridBackupTable backupTable = new GridBackupTable(context, db, idp.numDatabaseHotseatIcons,
                idp.numColumns, idp.numRows);
        if (backupTable.restoreFromRawBackupIfAvailable(getDefaultProfileId(db))) {
            int itemsDeleted = sanitizeDB(helper, db, backupManager);
            LauncherAppState.getInstance(context).getModel().forceReload();
            restoreAppWidgetIdsIfExists(context);
            if (itemsDeleted == 0) {
                // all the items are restored, we no longer need the backup table
                dropTable(db, Favorites.BACKUP_TABLE_NAME);
            }
        }
    }

    /**
     * Makes the following changes in the provider DB.
     *   1. Removes all entries belonging to any profiles that were not restored.
     *   2. Marks all entries as restored. The flags are updated during first load or as
     *      the restored apps get installed.
     *   3. If the user serial for any restored profile is different than that of the previous
     *      device, update the entries to the new profile id.
     *
     * @return number of items deleted.
     */
    private int sanitizeDB(DatabaseHelper helper, SQLiteDatabase db, BackupManager backupManager)
            throws Exception {
        // Primary user ids
        long myProfileId = helper.getDefaultUserSerial();
        long oldProfileId = getDefaultProfileId(db);
        LongSparseArray<Long> oldManagedProfileIds = getManagedProfileIds(db, oldProfileId);
        LongSparseArray<Long> profileMapping = new LongSparseArray<>(oldManagedProfileIds.size()
                + 1);

        // Build mapping of restored profile ids to their new profile ids.
        profileMapping.put(oldProfileId, myProfileId);
        for (int i = oldManagedProfileIds.size() - 1; i >= 0; --i) {
            long oldManagedProfileId = oldManagedProfileIds.keyAt(i);
            UserHandle user = getUserForAncestralSerialNumber(backupManager, oldManagedProfileId);
            if (user != null) {
                long newManagedProfileId = helper.getSerialNumberForUser(user);
                profileMapping.put(oldManagedProfileId, newManagedProfileId);
            }
        }

        // Delete all entries which do not belong to any restored profile(s).
        int numProfiles = profileMapping.size();
        String[] profileIds = new String[numProfiles];
        profileIds[0] = Long.toString(oldProfileId);
        for (int i = numProfiles - 1; i >= 1; --i) {
            profileIds[i] = Long.toString(profileMapping.keyAt(i));
        }
        final String[] args = new String[profileIds.length];
        Arrays.fill(args, "?");
        final String where = "profileId NOT IN (" + TextUtils.join(", ", Arrays.asList(args)) + ")";
        int itemsDeleted = db.delete(Favorites.TABLE_NAME, where, profileIds);
        FileLog.d(TAG, itemsDeleted + " items from unrestored user(s) were deleted");

        // Mark all items as restored.
        boolean keepAllIcons = Utilities.isPropertyEnabled(LogConfig.KEEP_ALL_ICONS);
        ContentValues values = new ContentValues();
        values.put(Favorites.RESTORED, WorkspaceItemInfo.FLAG_RESTORED_ICON
                | (keepAllIcons ? WorkspaceItemInfo.FLAG_RESTORE_STARTED : 0));
        db.update(Favorites.TABLE_NAME, values, null, null);

        // Mark widgets with appropriate restore flag.
        values.put(Favorites.RESTORED,  LauncherAppWidgetInfo.FLAG_ID_NOT_VALID
                | LauncherAppWidgetInfo.FLAG_PROVIDER_NOT_READY
                | LauncherAppWidgetInfo.FLAG_UI_NOT_READY
                | (keepAllIcons ? LauncherAppWidgetInfo.FLAG_RESTORE_STARTED : 0));
        db.update(Favorites.TABLE_NAME, values, "itemType = ?",
                new String[]{Integer.toString(Favorites.ITEM_TYPE_APPWIDGET)});

        // Migrate ids. To avoid any overlap, we initially move conflicting ids to a temp
        // location. Using Long.MIN_VALUE since profile ids can not be negative, so there will
        // be no overlap.
        final long tempLocationOffset = Long.MIN_VALUE;
        SparseLongArray tempMigratedIds = new SparseLongArray(profileMapping.size());
        int numTempMigrations = 0;
        for (int i = profileMapping.size() - 1; i >= 0; --i) {
            long oldId = profileMapping.keyAt(i);
            long newId = profileMapping.valueAt(i);

            if (oldId != newId) {
                if (profileMapping.indexOfKey(newId) >= 0) {
                    tempMigratedIds.put(numTempMigrations, newId);
                    numTempMigrations++;
                    newId = tempLocationOffset + newId;
                }
                migrateProfileId(db, oldId, newId);
            }
        }

        // Migrate ids from their temporary id to their actual final id.
        for (int i = tempMigratedIds.size() - 1; i >= 0; --i) {
            long newId = tempMigratedIds.valueAt(i);
            migrateProfileId(db, tempLocationOffset + newId, newId);
        }

        if (myProfileId != oldProfileId) {
            changeDefaultColumn(db, myProfileId);
        }
        return itemsDeleted;
    }

    /**
     * Updates profile id of all entries from {@param oldProfileId} to {@param newProfileId}.
     */
    protected void migrateProfileId(SQLiteDatabase db, long oldProfileId, long newProfileId) {
        FileLog.d(TAG, "Changing profile user id from " + oldProfileId + " to " + newProfileId);
        // Update existing entries.
        ContentValues values = new ContentValues();
        values.put(Favorites.PROFILE_ID, newProfileId);
        db.update(Favorites.TABLE_NAME, values, "profileId = ?",
                new String[]{Long.toString(oldProfileId)});
    }


    /**
     * Changes the default value for the column.
     */
    protected void changeDefaultColumn(SQLiteDatabase db, long newProfileId) {
        db.execSQL("ALTER TABLE favorites RENAME TO favorites_old;");
        Favorites.addTableToDb(db, newProfileId, false);
        db.execSQL("INSERT INTO favorites SELECT * FROM favorites_old;");
        dropTable(db, "favorites_old");
    }

    /**
     * Returns a list of the managed profile id(s) used in the favorites table of the provided db.
     */
    private LongSparseArray<Long> getManagedProfileIds(SQLiteDatabase db, long defaultProfileId) {
        LongSparseArray<Long> ids = new LongSparseArray<>();
        try (Cursor c = db.rawQuery("SELECT profileId from favorites WHERE profileId != ? "
                + "GROUP BY profileId", new String[] {Long.toString(defaultProfileId)})) {
            while (c.moveToNext()) {
                ids.put(c.getLong(c.getColumnIndex(Favorites.PROFILE_ID)), null);
            }
        }
        return ids;
    }

    /**
     * Returns a UserHandle of a restored managed profile with the given serial number, or null
     * if none found.
     */
    private UserHandle getUserForAncestralSerialNumber(BackupManager backupManager,
            long ancestralSerialNumber) {
        if (!Utilities.ATLEAST_Q) {
            return null;
        }
        return backupManager.getUserForAncestralSerialNumber(ancestralSerialNumber);
    }

    /**
     * Returns the profile id used in the favorites table of the provided db.
     */
    protected long getDefaultProfileId(SQLiteDatabase db) throws Exception {
        try (Cursor c = db.rawQuery("PRAGMA table_info (favorites)", null)) {
            int nameIndex = c.getColumnIndex(INFO_COLUMN_NAME);
            while (c.moveToNext()) {
                if (Favorites.PROFILE_ID.equals(c.getString(nameIndex))) {
                    return c.getLong(c.getColumnIndex(INFO_COLUMN_DEFAULT_VALUE));
                }
            }
            throw new InvalidObjectException("Table does not have a profile id column");
        }
    }

    public static boolean isPending(Context context) {
        return Utilities.getPrefs(context).getBoolean(RESTORE_TASK_PENDING, false);
    }

    public static void setPending(Context context, boolean isPending) {
        FileLog.d(TAG, "Restore data received through full backup " + isPending);
        Utilities.getPrefs(context).edit().putBoolean(RESTORE_TASK_PENDING, isPending).commit();
    }

    private void restoreAppWidgetIdsIfExists(Context context) {
        SharedPreferences prefs = Utilities.getPrefs(context);
        if (prefs.contains(APPWIDGET_OLD_IDS) && prefs.contains(APPWIDGET_IDS)) {
            AppWidgetsRestoredReceiver.restoreAppWidgetIds(context,
                    IntArray.fromConcatString(prefs.getString(APPWIDGET_OLD_IDS, "")).toArray(),
                    IntArray.fromConcatString(prefs.getString(APPWIDGET_IDS, "")).toArray());
        } else {
            FileLog.d(TAG, "No app widget ids to restore.");
        }

        prefs.edit().remove(APPWIDGET_OLD_IDS)
                .remove(APPWIDGET_IDS).apply();
    }

    public static void setRestoredAppWidgetIds(Context context, @NonNull int[] oldIds,
            @NonNull int[] newIds) {
        Utilities.getPrefs(context).edit()
                .putString(APPWIDGET_OLD_IDS, IntArray.wrap(oldIds).toConcatString())
                .putString(APPWIDGET_IDS, IntArray.wrap(newIds).toConcatString())
                .commit();
    }

}<|MERGE_RESOLUTION|>--- conflicted
+++ resolved
@@ -16,6 +16,8 @@
 
 package com.android.launcher3.provider;
 
+import static com.android.launcher3.InvariantDeviceProfile.TYPE_MULTI_DISPLAY;
+import static com.android.launcher3.InvariantDeviceProfile.TYPE_PHONE;
 import static com.android.launcher3.provider.LauncherDbUtils.dropTable;
 
 import android.app.backup.BackupManager;
@@ -38,6 +40,7 @@
 import com.android.launcher3.LauncherSettings.Favorites;
 import com.android.launcher3.Utilities;
 import com.android.launcher3.logging.FileLog;
+import com.android.launcher3.model.DeviceGridState;
 import com.android.launcher3.model.GridBackupTable;
 import com.android.launcher3.model.data.LauncherAppWidgetInfo;
 import com.android.launcher3.model.data.WorkspaceItemInfo;
@@ -57,7 +60,7 @@
 public class RestoreDbTask {
 
     private static final String TAG = "RestoreDbTask";
-    private static final String RESTORE_TASK_PENDING = "restore_task_pending";
+    private static final String RESTORED_DEVICE_TYPE = "restored_task_pending";
 
     private static final String INFO_COLUMN_NAME = "name";
     private static final String INFO_COLUMN_DEFAULT_VALUE = "dflt_value";
@@ -65,10 +68,6 @@
     private static final String APPWIDGET_OLD_IDS = "appwidget_old_ids";
     private static final String APPWIDGET_IDS = "appwidget_ids";
 
-<<<<<<< HEAD
-    public static boolean performRestore(Context context, DatabaseHelper helper,
-            BackupManager backupManager) {
-=======
     /**
      * Tries to restore the backup DB if needed
      */
@@ -92,12 +91,11 @@
     }
 
     private static boolean performRestore(Context context, DatabaseHelper helper) {
->>>>>>> daf801c6
         SQLiteDatabase db = helper.getWritableDatabase();
         try (SQLiteTransaction t = new SQLiteTransaction(db)) {
             RestoreDbTask task = new RestoreDbTask();
             task.backupWorkspace(context, db);
-            task.sanitizeDB(helper, db, backupManager);
+            task.sanitizeDB(context, helper, db, new BackupManager(context));
             task.restoreAppWidgetIdsIfExists(context);
             t.commit();
             return true;
@@ -140,7 +138,7 @@
         GridBackupTable backupTable = new GridBackupTable(context, db, idp.numDatabaseHotseatIcons,
                 idp.numColumns, idp.numRows);
         if (backupTable.restoreFromRawBackupIfAvailable(getDefaultProfileId(db))) {
-            int itemsDeleted = sanitizeDB(helper, db, backupManager);
+            int itemsDeleted = sanitizeDB(context, helper, db, backupManager);
             LauncherAppState.getInstance(context).getModel().forceReload();
             restoreAppWidgetIdsIfExists(context);
             if (itemsDeleted == 0) {
@@ -157,11 +155,12 @@
      *      the restored apps get installed.
      *   3. If the user serial for any restored profile is different than that of the previous
      *      device, update the entries to the new profile id.
+     *   4. If restored from a single display backup, remove gaps between screenIds
      *
      * @return number of items deleted.
      */
-    private int sanitizeDB(DatabaseHelper helper, SQLiteDatabase db, BackupManager backupManager)
-            throws Exception {
+    private int sanitizeDB(Context context, DatabaseHelper helper, SQLiteDatabase db,
+            BackupManager backupManager) throws Exception {
         // Primary user ids
         long myProfileId = helper.getDefaultUserSerial();
         long oldProfileId = getDefaultProfileId(db);
@@ -237,7 +236,40 @@
         if (myProfileId != oldProfileId) {
             changeDefaultColumn(db, myProfileId);
         }
+
+        // If restored from a single display backup, remove gaps between screenIds
+        if (Utilities.getPrefs(context).getInt(RESTORED_DEVICE_TYPE, TYPE_PHONE)
+                != TYPE_MULTI_DISPLAY) {
+            removeScreenIdGaps(db);
+        }
+
         return itemsDeleted;
+    }
+
+    /**
+     * Remove gaps between screenIds to make sure no empty pages are left in between.
+     *
+     * e.g. [0, 3, 4, 6, 7] -> [0, 1, 2, 3, 4]
+     */
+    protected void removeScreenIdGaps(SQLiteDatabase db) {
+        FileLog.d(TAG, "Removing gaps between screenIds");
+        IntArray distinctScreens = LauncherDbUtils.queryIntArray(true, db, Favorites.TABLE_NAME,
+                Favorites.SCREEN, Favorites.CONTAINER + " = " + Favorites.CONTAINER_DESKTOP, null,
+                Favorites.SCREEN);
+        if (distinctScreens.isEmpty()) {
+            return;
+        }
+
+        StringBuilder sql = new StringBuilder("UPDATE ").append(Favorites.TABLE_NAME)
+                .append(" SET ").append(Favorites.SCREEN).append(" =\nCASE\n");
+        int screenId = distinctScreens.contains(0) ? 0 : 1;
+        for (int i = 0; i < distinctScreens.size(); i++) {
+            sql.append("WHEN ").append(Favorites.SCREEN).append(" == ")
+                    .append(distinctScreens.get(i)).append(" THEN ").append(screenId++).append("\n");
+        }
+        sql.append("ELSE screen\nEND WHERE ").append(Favorites.CONTAINER).append(" = ")
+                .append(Favorites.CONTAINER_DESKTOP).append(";");
+        db.execSQL(sql.toString());
     }
 
     /**
@@ -305,12 +337,17 @@
     }
 
     public static boolean isPending(Context context) {
-        return Utilities.getPrefs(context).getBoolean(RESTORE_TASK_PENDING, false);
-    }
-
-    public static void setPending(Context context, boolean isPending) {
-        FileLog.d(TAG, "Restore data received through full backup " + isPending);
-        Utilities.getPrefs(context).edit().putBoolean(RESTORE_TASK_PENDING, isPending).commit();
+        return Utilities.getPrefs(context).contains(RESTORED_DEVICE_TYPE);
+    }
+
+    /**
+     * Marks the DB state as pending restoration
+     */
+    public static void setPending(Context context) {
+        FileLog.d(TAG, "Restore data received through full backup ");
+        Utilities.getPrefs(context).edit()
+                .putInt(RESTORED_DEVICE_TYPE, new DeviceGridState(context).getDeviceType())
+                .commit();
     }
 
     private void restoreAppWidgetIdsIfExists(Context context) {
