--- conflicted
+++ resolved
@@ -52,7 +52,7 @@
      * Enable moving the QSB on the 0th screen of the workspace. This is not a configuration feature
      * and should be modified at a project level.
      */
-    public static final boolean QSB_ON_FIRST_SCREEN = true;
+    public static final boolean QSB_ON_FIRST_SCREEN = BuildConfig.QSB_ON_FIRST_SCREEN;
 
     /**
      * Feature flag to handle define config changes dynamically instead of killing the process.
@@ -72,20 +72,12 @@
             "PROMISE_APPS_NEW_INSTALLS", true,
             "Adds a promise icon to the home screen for new install sessions.");
 
-    public static final BooleanFlag QUICKSTEP_SPRINGS = getDebugFlag(
-            "QUICKSTEP_SPRINGS", true, "Enable springs for quickstep animations");
-
-    public static final BooleanFlag UNSTABLE_SPRINGS = getDebugFlag(
-            "UNSTABLE_SPRINGS", false, "Enable unstable springs for quickstep animations");
-
+    // TODO: b/206508141: Long pressing on some icons on home screen cause launcher to crash.
     public static final BooleanFlag ENABLE_LOCAL_COLOR_POPUPS = getDebugFlag(
             "ENABLE_LOCAL_COLOR_POPUPS", false, "Enable local color extraction for popups.");
 
     public static final BooleanFlag KEYGUARD_ANIMATION = getDebugFlag(
             "KEYGUARD_ANIMATION", false, "Enable animation for keyguard going away on wallpaper");
-
-    public static final BooleanFlag ADAPTIVE_ICON_WINDOW_ANIM = getDebugFlag(
-            "ADAPTIVE_ICON_WINDOW_ANIM", true, "Use adaptive icons for window animations.");
 
     public static final BooleanFlag ENABLE_QUICKSTEP_LIVE_TILE = getDebugFlag(
             "ENABLE_QUICKSTEP_LIVE_TILE", true, "Enable live tile in Quickstep overview");
@@ -94,16 +86,24 @@
             "ENABLE_QUICKSTEP_WIDGET_APP_START", true,
             "Enable Quickstep animation when launching activities from an app widget");
 
-    // Keep as DeviceFlag to allow remote disable in emergency.
-    public static final BooleanFlag ENABLE_SUGGESTED_ACTIONS_OVERVIEW = new DeviceFlag(
-            "ENABLE_SUGGESTED_ACTIONS_OVERVIEW", false, "Show chip hints on the overview screen");
-
-
     public static final BooleanFlag ENABLE_DEVICE_SEARCH = new DeviceFlag(
             "ENABLE_DEVICE_SEARCH", true, "Allows on device search in all apps");
 
+    public static final BooleanFlag ENABLE_FLOATING_SEARCH_BAR =
+            getDebugFlag("ENABLE_FLOATING_SEARCH_BAR", false,
+                    "Keep All Apps search bar at the bottom (but above keyboard if open)");
+
+    public static final BooleanFlag ENABLE_QUICK_SEARCH = new DeviceFlag("ENABLE_QUICK_SEARCH",
+            true, "Use quick search behavior.");
+
+    public static final BooleanFlag COLLECT_SEARCH_HISTORY = new DeviceFlag(
+            "COLLECT_SEARCH_HISTORY", false, "Allow launcher to collect search history for log");
+
+    public static final BooleanFlag ENABLE_TWOLINE_ALLAPPS = getDebugFlag(
+            "ENABLE_TWOLINE_ALLAPPS", false, "Enables two line label inside all apps.");
+
     public static final BooleanFlag ENABLE_DEVICE_SEARCH_PERFORMANCE_LOGGING = new DeviceFlag(
-            "ENABLE_DEVICE_SEARCH_PERFORMANCE_LOGGING", true,
+            "ENABLE_DEVICE_SEARCH_PERFORMANCE_LOGGING", false,
             "Allows on device search in all apps logging");
 
     public static final BooleanFlag IME_STICKY_SNACKBAR_EDU = getDebugFlag(
@@ -124,16 +124,6 @@
     public static final BooleanFlag ENABLE_PREDICTION_DISMISS = getDebugFlag(
             "ENABLE_PREDICTION_DISMISS", true, "Allow option to dimiss apps from predicted list");
 
-    public static final BooleanFlag ENABLE_QUICK_CAPTURE_GESTURE = getDebugFlag(
-            "ENABLE_QUICK_CAPTURE_GESTURE", true, "Swipe from right to left to quick capture");
-
-    public static final BooleanFlag ENABLE_QUICK_CAPTURE_WINDOW = getDebugFlag(
-            "ENABLE_QUICK_CAPTURE_WINDOW", false, "Use window to host quick capture");
-
-    public static final BooleanFlag FORCE_LOCAL_OVERSCROLL_PLUGIN = getDebugFlag(
-            "FORCE_LOCAL_OVERSCROLL_PLUGIN", false,
-            "Use a launcher-provided OverscrollPlugin if available");
-
     public static final BooleanFlag ASSISTANT_GIVES_LAUNCHER_FOCUS = getDebugFlag(
             "ASSISTANT_GIVES_LAUNCHER_FOCUS", false,
             "Allow Launcher to handle nav bar gestures while Assistant is running over it");
@@ -144,45 +134,33 @@
     public static final BooleanFlag ENABLE_DEEP_SHORTCUT_ICON_CACHE = getDebugFlag(
             "ENABLE_DEEP_SHORTCUT_ICON_CACHE", true, "R/W deep shortcut in IconCache");
 
-    public static final BooleanFlag MULTI_DB_GRID_MIRATION_ALGO = getDebugFlag(
-            "MULTI_DB_GRID_MIRATION_ALGO", true, "Use the multi-db grid migration algorithm");
-
     public static final BooleanFlag ENABLE_THEMED_ICONS = getDebugFlag(
             "ENABLE_THEMED_ICONS", true, "Enable themed icons on workspace");
+
+    public static final BooleanFlag ENABLE_BULK_WORKSPACE_ICON_LOADING = getDebugFlag(
+            "ENABLE_BULK_WORKSPACE_ICON_LOADING",
+            true,
+            "Enable loading workspace icons in bulk.");
+
+    public static final BooleanFlag ENABLE_BULK_ALL_APPS_ICON_LOADING = getDebugFlag(
+            "ENABLE_BULK_ALL_APPS_ICON_LOADING",
+            true,
+            "Enable loading all apps icons in bulk.");
 
     // Keep as DeviceFlag for remote disable in emergency.
     public static final BooleanFlag ENABLE_OVERVIEW_SELECTIONS = new DeviceFlag(
             "ENABLE_OVERVIEW_SELECTIONS", true, "Show Select Mode button in Overview Actions");
 
     public static final BooleanFlag ENABLE_WIDGETS_PICKER_AIAI_SEARCH = new DeviceFlag(
-            "ENABLE_WIDGETS_PICKER_AIAI_SEARCH", false, "Enable AiAi search in the widgets picker");
-
-    public static final BooleanFlag ENABLE_OVERVIEW_SHARE = getDebugFlag(
-            "ENABLE_OVERVIEW_SHARE", false, "Show Share button in Overview Actions");
+            "ENABLE_WIDGETS_PICKER_AIAI_SEARCH", true, "Enable AiAi search in the widgets picker");
 
     public static final BooleanFlag ENABLE_OVERVIEW_SHARING_TO_PEOPLE = getDebugFlag(
             "ENABLE_OVERVIEW_SHARING_TO_PEOPLE", true,
             "Show indicators for content on Overview to share with top people. ");
 
-    public static final BooleanFlag ENABLE_OVERVIEW_CONTENT_PUSH = getDebugFlag(
-            "ENABLE_OVERVIEW_CONTENT_PUSH", false, "Show Content Push button in Overview Actions");
-
     public static final BooleanFlag ENABLE_DATABASE_RESTORE = getDebugFlag(
             "ENABLE_DATABASE_RESTORE", false,
             "Enable database restore when new restore session is created");
-
-    public static final BooleanFlag ENABLE_SMARTSPACE_UNIVERSAL = getDebugFlag(
-            "ENABLE_SMARTSPACE_UNIVERSAL", false,
-            "Replace Smartspace with a version rendered by System UI.");
-
-    public static final BooleanFlag ENABLE_SMARTSPACE_ENHANCED = getDebugFlag(
-            "ENABLE_SMARTSPACE_ENHANCED", true,
-            "Replace Smartspace with the enhanced version. "
-                    + "Ignored if ENABLE_SMARTSPACE_UNIVERSAL is enabled.");
-
-    public static final BooleanFlag ENABLE_SMARTSPACE_FEEDBACK = getDebugFlag(
-            "ENABLE_SMARTSPACE_FEEDBACK", true,
-            "Adds a menu option to send feedback for Enhanced Smartspace.");
 
     public static final BooleanFlag ENABLE_SMARTSPACE_DISMISS = getDebugFlag(
             "ENABLE_SMARTSPACE_DISMISS", true,
@@ -219,15 +197,12 @@
             "ENABLE_APP_PREDICTIONS_WHILE_VISIBLE", true, "Allows app "
             + "predictions to be updated while they are visible to the user.");
 
-    public static final BooleanFlag ENABLE_TASKBAR = getDebugFlag(
-            "ENABLE_TASKBAR", false, "Allows a system Taskbar to be shown on larger devices.");
-
-    public static final BooleanFlag ENABLE_OVERVIEW_GRID = getDebugFlag(
-            "ENABLE_OVERVIEW_GRID", false, "Uses grid overview layout. "
-            + "Only applicable on large screen devices.");
+    public static final BooleanFlag ENABLE_TASKBAR_POPUP_MENU = getDebugFlag(
+            "ENABLE_TASKBAR_POPUP_MENU", true, "Enables long pressing taskbar icons to show the"
+                    + " popup menu.");
 
     public static final BooleanFlag ENABLE_TWO_PANEL_HOME = getDebugFlag(
-            "ENABLE_TWO_PANEL_HOME", false,
+            "ENABLE_TWO_PANEL_HOME", true,
             "Uses two panel on home screen. Only applicable on large screen devices.");
 
     public static final BooleanFlag ENABLE_SCRIM_FOR_APP_LAUNCH = getDebugFlag(
@@ -235,7 +210,7 @@
             "Enables scrim during app launch animation.");
 
     public static final BooleanFlag ENABLE_SPLIT_SELECT = getDebugFlag(
-            "ENABLE_SPLIT_SELECT", false, "Uses new split screen selection overview UI");
+            "ENABLE_SPLIT_SELECT", true, "Uses new split screen selection overview UI");
 
     public static final BooleanFlag ENABLE_ENFORCED_ROUNDED_CORNERS = new DeviceFlag(
             "ENABLE_ENFORCED_ROUNDED_CORNERS", true, "Enforce rounded corners on all App Widgets");
@@ -247,15 +222,10 @@
     public static final BooleanFlag NOTIFY_CRASHES = getDebugFlag("NOTIFY_CRASHES", false,
             "Sends a notification whenever launcher encounters an uncaught exception.");
 
-    public static final BooleanFlag PROTOTYPE_APP_CLOSE = getDebugFlag(
-            "PROTOTYPE_APP_CLOSE", false, "Enables new app close");
-
     public static final BooleanFlag ENABLE_WALLPAPER_SCRIM = getDebugFlag(
             "ENABLE_WALLPAPER_SCRIM", false,
             "Enables scrim over wallpaper for text protection.");
 
-<<<<<<< HEAD
-=======
     public static final BooleanFlag WIDGETS_IN_LAUNCHER_PREVIEW = getDebugFlag(
             "WIDGETS_IN_LAUNCHER_PREVIEW", true,
             "Enables widgets in Launcher preview for the Wallpaper app.");
@@ -291,7 +261,6 @@
     public static final BooleanFlag ENABLE_ONE_SEARCH_MOTION = new DeviceFlag(
             "ENABLE_ONE_SEARCH_MOTION", true, "Enables animations in OneSearch.");
 
->>>>>>> 286dd249
     public static void initialize(Context context) {
         synchronized (sDebugFlags) {
             for (DebugFlag flag : sDebugFlags) {
@@ -329,7 +298,7 @@
     public static class BooleanFlag {
 
         public final String key;
-        public boolean defaultValue;
+        public final boolean defaultValue;
 
         public BooleanFlag(String key, boolean defaultValue) {
             this.key = key;
@@ -348,16 +317,12 @@
         protected StringBuilder appendProps(StringBuilder src) {
             return src.append(key).append(", defaultValue=").append(defaultValue);
         }
-
-        public void addChangeListener(Context context, Runnable r) { }
-
-        public void removeChangeListener(Runnable r) {}
     }
 
     public static class DebugFlag extends BooleanFlag {
 
         public final String description;
-        private boolean mCurrentValue;
+        protected boolean mCurrentValue;
 
         public DebugFlag(String key, boolean defaultValue, String description) {
             super(key, defaultValue);
