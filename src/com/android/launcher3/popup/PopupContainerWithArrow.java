--- conflicted
+++ resolved
@@ -46,7 +46,6 @@
 import com.android.launcher3.DropTarget;
 import com.android.launcher3.DropTarget.DragObject;
 import com.android.launcher3.Launcher;
-import com.android.launcher3.LauncherState;
 import com.android.launcher3.R;
 import com.android.launcher3.accessibility.LauncherAccessibilityDelegate;
 import com.android.launcher3.accessibility.ShortcutMenuAccessibilityDelegate;
@@ -58,24 +57,21 @@
 import com.android.launcher3.model.data.ItemInfo;
 import com.android.launcher3.model.data.ItemInfoWithIcon;
 import com.android.launcher3.model.data.WorkspaceItemInfo;
+import com.android.launcher3.notification.NotificationContainer;
 import com.android.launcher3.notification.NotificationInfo;
-import com.android.launcher3.notification.NotificationItemView;
 import com.android.launcher3.notification.NotificationKeyData;
-import com.android.launcher3.popup.PopupDataProvider.PopupDataChangeListener;
 import com.android.launcher3.shortcuts.DeepShortcutView;
 import com.android.launcher3.shortcuts.ShortcutDragPreviewProvider;
-import com.android.launcher3.statemanager.StatefulActivity;
 import com.android.launcher3.touch.ItemLongClickListener;
 import com.android.launcher3.util.PackageUserKey;
 import com.android.launcher3.util.ShortcutUtil;
+import com.android.launcher3.views.ActivityContext;
 import com.android.launcher3.views.BaseDragLayer;
 
 import java.util.ArrayList;
 import java.util.Arrays;
 import java.util.List;
-import java.util.Map;
 import java.util.Objects;
-import java.util.function.Predicate;
 import java.util.stream.Collectors;
 
 /**
@@ -83,7 +79,7 @@
  *
  * @param <T> The activity on with the popup shows
  */
-public class PopupContainerWithArrow<T extends StatefulActivity<LauncherState>>
+public class PopupContainerWithArrow<T extends Context & ActivityContext>
         extends ArrowPopup<T> implements DragSource, DragController.DragListener {
 
     private final List<DeepShortcutView> mShortcuts = new ArrayList<>();
@@ -92,9 +88,8 @@
     private final int mStartDragThreshold;
 
     private BubbleTextView mOriginalIcon;
-    private NotificationItemView mNotificationItemView;
     private int mNumNotifications;
-    private ViewGroup mNotificationContainer;
+    private NotificationContainer mNotificationContainer;
 
     private ViewGroup mWidgetContainer;
 
@@ -128,8 +123,8 @@
         if (ev.getAction() == MotionEvent.ACTION_DOWN) {
             mInterceptTouchDown.set(ev.getX(), ev.getY());
         }
-        if (mNotificationItemView != null
-                && mNotificationItemView.onInterceptTouchEvent(ev)) {
+        if (mNotificationContainer != null
+                && mNotificationContainer.onInterceptSwipeEvent(ev)) {
             return true;
         }
         // Stop sending touch events to deep shortcut views if user moved beyond touch slop.
@@ -138,15 +133,27 @@
     }
 
     @Override
+    public boolean onTouchEvent(MotionEvent ev) {
+        if (mNotificationContainer != null) {
+            return mNotificationContainer.onSwipeEvent(ev) || super.onTouchEvent(ev);
+        }
+        return super.onTouchEvent(ev);
+    }
+
+    @Override
     protected boolean isOfType(int type) {
         return (type & TYPE_ACTION_POPUP) != 0;
     }
 
     public OnClickListener getItemClickListener() {
         return (view) -> {
-            mLauncher.getItemOnClickListener().onClick(view);
+            mActivityContext.getItemOnClickListener().onClick(view);
             close(true);
         };
+    }
+
+    public void setPopupItemDragHandler(PopupItemDragHandler popupItemDragHandler) {
+        mPopupItemDragHandler = popupItemDragHandler;
     }
 
     public PopupItemDragHandler getItemDragHandler() {
@@ -172,8 +179,8 @@
     @Override
     protected void setChildColor(View view, int color, AnimatorSet animatorSetOut) {
         super.setChildColor(view, color, animatorSetOut);
-        if (view.getId() == R.id.notification_container && mNotificationItemView != null) {
-            mNotificationItemView.updateBackgroundColor(color, animatorSetOut);
+        if (view.getId() == R.id.notification_container && mNotificationContainer != null) {
+            mNotificationContainer.updateBackgroundColor(color, animatorSetOut);
         }
     }
 
@@ -185,10 +192,10 @@
     }
 
     /**
-     * Shows the notifications and deep shortcuts associated with {@param icon}.
+     * Shows the notifications and deep shortcuts associated with a Launcher {@param icon}.
      * @return the container if shown or null.
      */
-    public static PopupContainerWithArrow showForIcon(BubbleTextView icon) {
+    public static PopupContainerWithArrow<Launcher> showForIcon(BubbleTextView icon) {
         Launcher launcher = Launcher.getLauncher(icon.getContext());
         if (getOpen(launcher) != null) {
             // There is already an items container open, so don't open this one.
@@ -200,7 +207,7 @@
             return null;
         }
 
-        final PopupContainerWithArrow container =
+        final PopupContainerWithArrow<Launcher> container =
                 (PopupContainerWithArrow) launcher.getLayoutInflater().inflate(
                         R.layout.popup_container, launcher.getDragLayer(), false);
         container.configureForLauncher(launcher);
@@ -219,7 +226,8 @@
     }
 
     private void configureForLauncher(Launcher launcher) {
-        addOnAttachStateChangeListener(new LiveUpdateHandler(launcher));
+        addOnAttachStateChangeListener(new LauncherPopupLiveUpdateHandler(
+                launcher, (PopupContainerWithArrow<Launcher>) this));
         mPopupItemDragHandler = new LauncherPopupItemDragHandler(launcher, this);
         mAccessibilityDelegate = new ShortcutMenuAccessibilityDelegate(launcher);
         launcher.getDragController().addDragListener(this);
@@ -230,13 +238,6 @@
     protected List<View> getChildrenForColorExtraction() {
         return Arrays.asList(mSystemShortcutContainer, mWidgetContainer, mDeepShortcutContainer,
                 mNotificationContainer);
-    }
-
-    @Override
-    protected void onInflationComplete(boolean isReversed) {
-        if (isReversed && mNotificationItemView != null) {
-            mNotificationItemView.inverseGutterMargin();
-        }
     }
 
     @TargetApi(Build.VERSION_CODES.P)
@@ -261,9 +262,10 @@
             if (mNotificationContainer == null) {
                 mNotificationContainer = findViewById(R.id.notification_container);
                 mNotificationContainer.setVisibility(VISIBLE);
-            }
-            View.inflate(getContext(), R.layout.notification_content, mNotificationContainer);
-            mNotificationItemView = new NotificationItemView(this, mNotificationContainer);
+                mNotificationContainer.setPopupView(this);
+            } else {
+                mNotificationContainer.setVisibility(GONE);
+            }
             updateNotificationHeader();
         }
         int viewsToFlip = getChildCount();
@@ -273,10 +275,6 @@
         }
         if (hasDeepShortcuts) {
             mDeepShortcutContainer.setVisibility(View.VISIBLE);
-
-            if (mNotificationItemView != null) {
-                mNotificationItemView.addGutter();
-            }
 
             for (int i = shortcutCount; i > 0; i--) {
                 DeepShortcutView v = inflateAndAdd(R.layout.deep_shortcut, mDeepShortcutContainer);
@@ -309,10 +307,6 @@
         } else {
             mDeepShortcutContainer.setVisibility(View.GONE);
             if (!systemShortcuts.isEmpty()) {
-                if (mNotificationItemView != null) {
-                    mNotificationItemView.addGutter();
-                }
-
                 for (SystemShortcut shortcut : systemShortcuts) {
                     initializeSystemShortcut(R.layout.system_shortcut, this, shortcut);
                 }
@@ -333,8 +327,28 @@
 
         // Load the shortcuts on a background thread and update the container as it animates.
         MODEL_EXECUTOR.getHandler().postAtFrontOfQueue(PopupPopulator.createUpdateRunnable(
-                mLauncher, originalItemInfo, new Handler(Looper.getMainLooper()),
+                mActivityContext, originalItemInfo, new Handler(Looper.getMainLooper()),
                 this, mShortcuts, notificationKeys));
+    }
+
+    protected NotificationContainer getNotificationContainer() {
+        return mNotificationContainer;
+    }
+
+    protected BubbleTextView getOriginalIcon() {
+        return mOriginalIcon;
+    }
+
+    protected ViewGroup getSystemShortcutContainer() {
+        return mSystemShortcutContainer;
+    }
+
+    protected ViewGroup getWidgetContainer() {
+        return mWidgetContainer;
+    }
+
+    protected void setWidgetContainer(ViewGroup widgetContainer) {
+        mWidgetContainer = widgetContainer;
     }
 
     private String getTitleForAccessibility() {
@@ -355,13 +369,13 @@
     }
 
     public void applyNotificationInfos(List<NotificationInfo> notificationInfos) {
-        if (mNotificationItemView != null) {
-            mNotificationItemView.applyNotificationInfos(notificationInfos);
-        }
-    }
-
-    private void updateHiddenShortcuts() {
-        int allowedCount = mNotificationItemView != null
+        if (mNotificationContainer != null) {
+            mNotificationContainer.applyNotificationInfos(notificationInfos);
+        }
+    }
+
+    protected void updateHiddenShortcuts() {
+        int allowedCount = mNotificationContainer != null
                 ? MAX_SHORTCUTS_IF_NOTIFICATIONS : MAX_SHORTCUTS;
 
         int total = mShortcuts.size();
@@ -371,7 +385,7 @@
         }
     }
 
-    private void initializeSystemShortcut(int resId, ViewGroup container, SystemShortcut info) {
+    protected void initializeSystemShortcut(int resId, ViewGroup container, SystemShortcut info) {
         View view = inflateAndAdd(
                 resId, container, getInsertIndexForSystemShortcut(container, info));
         if (view instanceof DeepShortcutView) {
@@ -404,7 +418,7 @@
      * Current behavior:
      * - Start the drag if the touch passes a certain distance from the original touch down.
      */
-    public DragOptions.PreDragCondition createPreDragCondition() {
+    public DragOptions.PreDragCondition createPreDragCondition(boolean updateIconUi) {
         return new DragOptions.PreDragCondition() {
 
             @Override
@@ -414,6 +428,9 @@
 
             @Override
             public void onPreDragStart(DropTarget.DragObject dragObject) {
+                if (!updateIconUi) {
+                    return;
+                }
                 if (mIsAboveIcon) {
                     // Hide only the icon, keep the text visible.
                     mOriginalIcon.setIconVisible(false);
@@ -426,6 +443,9 @@
 
             @Override
             public void onPreDragEnd(DropTarget.DragObject dragObject, boolean dragStarted) {
+                if (!updateIconUi) {
+                    return;
+                }
                 mOriginalIcon.setIconVisible(true);
                 if (dragStarted) {
                     // Make sure we keep the original icon hidden while it is being dragged.
@@ -444,11 +464,11 @@
         };
     }
 
-    private void updateNotificationHeader() {
+    protected void updateNotificationHeader() {
         ItemInfoWithIcon itemInfo = (ItemInfoWithIcon) mOriginalIcon.getTag();
-        DotInfo dotInfo = mLauncher.getDotInfoForItem(itemInfo);
-        if (mNotificationItemView != null && dotInfo != null) {
-            mNotificationItemView.updateHeader(dotInfo.getNotificationCount());
+        DotInfo dotInfo = mActivityContext.getDotInfoForItem(itemInfo);
+        if (mNotificationContainer != null && dotInfo != null) {
+            mNotificationContainer.updateHeader(dotInfo.getNotificationCount());
         }
     }
 
@@ -487,132 +507,20 @@
 
     @Override
     protected void closeComplete() {
-<<<<<<< HEAD
-        PopupContainerWithArrow openPopup = getOpen(mLauncher);
-=======
         super.closeComplete();
         mActivityContext.getDragController().removeDragListener(this);
         PopupContainerWithArrow openPopup = getOpen(mActivityContext);
->>>>>>> daf801c6
         if (openPopup == null || openPopup.mOriginalIcon != mOriginalIcon) {
             mOriginalIcon.setTextVisibility(mOriginalIcon.shouldTextBeVisible());
             mOriginalIcon.setForceHideDot(false);
         }
-        super.closeComplete();
     }
 
     /**
      * Returns a PopupContainerWithArrow which is already open or null
      */
-    public static PopupContainerWithArrow getOpen(BaseDraggingActivity launcher) {
-        return getOpenView(launcher, TYPE_ACTION_POPUP);
-    }
-
-    /**
-     * Utility class to handle updates while the popup is visible (like widgets and
-     * notification changes)
-     */
-    private class LiveUpdateHandler implements
-            PopupDataChangeListener, View.OnAttachStateChangeListener {
-
-        private final Launcher mLauncher;
-
-        LiveUpdateHandler(Launcher launcher) {
-            mLauncher = launcher;
-        }
-
-        @Override
-        public void onViewAttachedToWindow(View view) {
-            mLauncher.getPopupDataProvider().setChangeListener(this);
-        }
-
-        @Override
-        public void onViewDetachedFromWindow(View view) {
-            mLauncher.getPopupDataProvider().setChangeListener(null);
-        }
-
-        private View getWidgetsView(ViewGroup container) {
-            for (int i = container.getChildCount() - 1; i >= 0; --i) {
-                View systemShortcutView = container.getChildAt(i);
-                if (systemShortcutView.getTag() instanceof SystemShortcut.Widgets) {
-                    return systemShortcutView;
-                }
-            }
-            return null;
-        }
-
-        @Override
-        public void onWidgetsBound() {
-            ItemInfo itemInfo = (ItemInfo) mOriginalIcon.getTag();
-            SystemShortcut widgetInfo = SystemShortcut.WIDGETS.getShortcut(mLauncher, itemInfo);
-            View widgetsView = getWidgetsView(PopupContainerWithArrow.this);
-            if (widgetsView == null && mWidgetContainer != null) {
-                widgetsView = getWidgetsView(mWidgetContainer);
-            }
-
-            if (widgetInfo != null && widgetsView == null) {
-                // We didn't have any widgets cached but now there are some, so enable the shortcut.
-                if (mSystemShortcutContainer != PopupContainerWithArrow.this) {
-                    if (mWidgetContainer == null) {
-                        mWidgetContainer = inflateAndAdd(R.layout.widget_shortcut_container,
-                                PopupContainerWithArrow.this);
-                    }
-                    initializeSystemShortcut(R.layout.system_shortcut, mWidgetContainer,
-                            widgetInfo);
-                } else {
-                    // If using the expanded system shortcut (as opposed to just the icon), we need
-                    // to reopen the container to ensure measurements etc. all work out. While this
-                    // could be quite janky, in practice the user would typically see a small
-                    // flicker as the animation restarts partway through, and this is a very rare
-                    // edge case anyway.
-                    close(false);
-                    PopupContainerWithArrow.showForIcon(mOriginalIcon);
-                }
-            } else if (widgetInfo == null && widgetsView != null) {
-                // No widgets exist, but we previously added the shortcut so remove it.
-                if (mSystemShortcutContainer
-                        != PopupContainerWithArrow.this
-                        && mWidgetContainer != null) {
-                    mWidgetContainer.removeView(widgetsView);
-                } else {
-                    close(false);
-                    PopupContainerWithArrow.showForIcon(mOriginalIcon);
-                }
-            }
-        }
-
-        /**
-         * Updates the notification header if the original icon's dot updated.
-         */
-        @Override
-        public void onNotificationDotsUpdated(Predicate<PackageUserKey> updatedDots) {
-            ItemInfo itemInfo = (ItemInfo) mOriginalIcon.getTag();
-            PackageUserKey packageUser = PackageUserKey.fromItemInfo(itemInfo);
-            if (updatedDots.test(packageUser)) {
-                updateNotificationHeader();
-            }
-        }
-
-
-        @Override
-        public void trimNotifications(Map<PackageUserKey, DotInfo> updatedDots) {
-            if (mNotificationItemView == null) {
-                return;
-            }
-            ItemInfo originalInfo = (ItemInfo) mOriginalIcon.getTag();
-            DotInfo dotInfo = updatedDots.get(PackageUserKey.fromItemInfo(originalInfo));
-            if (dotInfo == null || dotInfo.getNotificationKeys().size() == 0) {
-                // No more notifications, remove the notification views and expand all shortcuts.
-                mNotificationItemView.removeAllViews();
-                mNotificationItemView = null;
-                mNotificationContainer.setVisibility(GONE);
-                updateHiddenShortcuts();
-                assignMarginsAndBackgrounds(PopupContainerWithArrow.this);
-            } else {
-                mNotificationItemView.trimNotifications(
-                        NotificationKeyData.extractKeysOnly(dotInfo.getNotificationKeys()));
-            }
-        }
+    public static <T extends Context & ActivityContext> PopupContainerWithArrow getOpen(T context) {
+        return getOpenView(context, TYPE_ACTION_POPUP);
     }
 
     /**
