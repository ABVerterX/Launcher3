/*
 * Copyright (C) 2008 The Android Open Source Project
 *
 * Licensed under the Apache License, Version 2.0 (the "License");
 * you may not use this file except in compliance with the License.
 * You may obtain a copy of the License at
 *
 *      http://www.apache.org/licenses/LICENSE-2.0
 *
 * Unless required by applicable law or agreed to in writing, software
 * distributed under the License is distributed on an "AS IS" BASIS,
 * WITHOUT WARRANTIES OR CONDITIONS OF ANY KIND, either express or implied.
 * See the License for the specific language governing permissions and
 * limitations under the License.
 */

package com.android.launcher3;

import android.annotation.TargetApi;
import android.app.Activity;
import android.app.SearchManager;
import android.appwidget.AppWidgetManager;
import android.appwidget.AppWidgetProviderInfo;
import android.content.ActivityNotFoundException;
import android.content.ComponentName;
import android.content.Context;
import android.content.Intent;
import android.content.SharedPreferences;
import android.content.pm.ApplicationInfo;
import android.content.pm.PackageInfo;
import android.content.pm.PackageManager;
import android.content.pm.PackageManager.NameNotFoundException;
import android.content.pm.ResolveInfo;
import android.content.res.Resources;
import android.database.Cursor;
import android.graphics.Bitmap;
import android.graphics.BitmapFactory;
import android.graphics.Canvas;
import android.graphics.Color;
import android.graphics.Matrix;
import android.graphics.Paint;
import android.graphics.PaintFlagsDrawFilter;
import android.graphics.Rect;
import android.graphics.drawable.BitmapDrawable;
import android.graphics.drawable.Drawable;
import android.graphics.drawable.PaintDrawable;
import android.os.Build;
import android.os.Bundle;
import android.os.Process;
import android.text.Spannable;
import android.text.SpannableString;
import android.text.TextUtils;
import android.text.style.TtsSpan;
import android.util.DisplayMetrics;
import android.util.Log;
import android.util.Pair;
import android.util.SparseArray;
import android.util.TypedValue;
import android.view.View;
import android.widget.Toast;

import com.android.launcher3.compat.UserHandleCompat;
import com.android.launcher3.config.ProviderConfig;

import java.io.ByteArrayOutputStream;
import java.io.IOException;
import java.lang.reflect.Method;
import java.util.ArrayList;
import java.util.Locale;
import java.util.Set;
import java.util.concurrent.Executor;
import java.util.concurrent.LinkedBlockingQueue;
import java.util.concurrent.ThreadPoolExecutor;
import java.util.concurrent.TimeUnit;
import java.util.regex.Matcher;
import java.util.regex.Pattern;

/**
 * Various utilities shared amongst the Launcher's classes.
 */
public final class Utilities {

    private static final String TAG = "Launcher.Utilities";

    private static final Rect sOldBounds = new Rect();
    private static final Canvas sCanvas = new Canvas();

    private static final Pattern sTrimPattern =
            Pattern.compile("^[\\s|\\p{javaSpaceChar}]*(.*)[\\s|\\p{javaSpaceChar}]*$");

    static {
        sCanvas.setDrawFilter(new PaintFlagsDrawFilter(Paint.DITHER_FLAG,
                Paint.FILTER_BITMAP_FLAG));
    }
    static int sColors[] = { 0xffff0000, 0xff00ff00, 0xff0000ff };
    static int sColorIndex = 0;

    private static final int[] sLoc0 = new int[2];
    private static final int[] sLoc1 = new int[2];

    // TODO: use Build.VERSION_CODES when available
    public static final boolean ATLEAST_MARSHMALLOW = Build.VERSION.SDK_INT >= 23;

    public static final boolean ATLEAST_LOLLIPOP_MR1 =
            Build.VERSION.SDK_INT >= Build.VERSION_CODES.LOLLIPOP_MR1;

    public static final boolean ATLEAST_LOLLIPOP =
            Build.VERSION.SDK_INT >= Build.VERSION_CODES.LOLLIPOP;

    public static final boolean ATLEAST_KITKAT =
            Build.VERSION.SDK_INT >= Build.VERSION_CODES.KITKAT;

    public static final boolean ATLEAST_JB_MR1 =
            Build.VERSION.SDK_INT >= Build.VERSION_CODES.JELLY_BEAN_MR1;

    public static final boolean ATLEAST_JB_MR2 =
            Build.VERSION.SDK_INT >= Build.VERSION_CODES.JELLY_BEAN_MR2;

    // These values are same as that in {@link AsyncTask}.
    private static final int CPU_COUNT = Runtime.getRuntime().availableProcessors();
    private static final int CORE_POOL_SIZE = CPU_COUNT + 1;
    private static final int MAXIMUM_POOL_SIZE = CPU_COUNT * 2 + 1;
    private static final int KEEP_ALIVE = 1;
    /**
     * An {@link Executor} to be used with async task with no limit on the queue size.
     */
    public static final Executor THREAD_POOL_EXECUTOR = new ThreadPoolExecutor(
            CORE_POOL_SIZE, MAXIMUM_POOL_SIZE, KEEP_ALIVE,
            TimeUnit.SECONDS, new LinkedBlockingQueue<Runnable>());

    // To turn on these properties, type
    // adb shell setprop log.tag.PROPERTY_NAME [VERBOSE | SUPPRESS]
    private static final String FORCE_ENABLE_ROTATION_PROPERTY = "launcher_force_rotate";
    private static boolean sForceEnableRotation = isPropertyEnabled(FORCE_ENABLE_ROTATION_PROPERTY);

    public static final String ALLOW_ROTATION_PREFERENCE_KEY = "pref_allowRotation";

    public static boolean isPropertyEnabled(String propertyName) {
        return Log.isLoggable(propertyName, Log.VERBOSE);
    }

    public static boolean isAllowRotationPrefEnabled(Context context) {
        SharedPreferences sharedPrefs = context.getSharedPreferences(
<<<<<<< HEAD
                LauncherAppState.getSharedPreferencesKey(), Context.MODE_PRIVATE);
=======
                LauncherFiles.SHARED_PREFERENCES_KEY, Context.MODE_PRIVATE | (multiProcess ?
                        Context.MODE_MULTI_PROCESS : 0));
>>>>>>> fe3db428
        boolean allowRotationPref = sharedPrefs.getBoolean(ALLOW_ROTATION_PREFERENCE_KEY, false);
        return sForceEnableRotation || allowRotationPref;
    }

    public static boolean isRotationAllowedForDevice(Context context) {
        return sForceEnableRotation || context.getResources().getBoolean(R.bool.allow_rotation);
    }

    public static boolean isNycOrAbove() {
        // TODO(vadimt): Replace using reflection with looking at the API version once
        // Build.VERSION.SDK_INT gets bumped to 24. b/22942492.
        try {
            View.class.getDeclaredField("DRAG_FLAG_OPAQUE");
            // View.DRAG_FLAG_OPAQUE doesn't exist in M-release, so it's an indication of N+.
            return true;
        } catch (NoSuchFieldException e) {
            return false;
        }
    }

    public static Bitmap createIconBitmap(Cursor c, int iconIndex, Context context) {
        byte[] data = c.getBlob(iconIndex);
        try {
            return createIconBitmap(BitmapFactory.decodeByteArray(data, 0, data.length), context);
        } catch (Exception e) {
            return null;
        }
    }

    /**
     * Returns a bitmap suitable for the all apps view. If the package or the resource do not
     * exist, it returns null.
     */
    public static Bitmap createIconBitmap(String packageName, String resourceName,
            Context context) {
        PackageManager packageManager = context.getPackageManager();
        // the resource
        try {
            Resources resources = packageManager.getResourcesForApplication(packageName);
            if (resources != null) {
                final int id = resources.getIdentifier(resourceName, null, null);
                return createIconBitmap(
                        resources.getDrawableForDensity(id, LauncherAppState.getInstance()
                                .getInvariantDeviceProfile().fillResIconDpi), context);
            }
        } catch (Exception e) {
            // Icon not found.
        }
        return null;
    }

    private static int getIconBitmapSize() {
        return LauncherAppState.getInstance().getInvariantDeviceProfile().iconBitmapSize;
    }

    /**
     * Returns a bitmap which is of the appropriate size to be displayed as an icon
     */
    public static Bitmap createIconBitmap(Bitmap icon, Context context) {
        final int iconBitmapSize = getIconBitmapSize();
        if (iconBitmapSize == icon.getWidth() && iconBitmapSize == icon.getHeight()) {
            return icon;
        }
        return createIconBitmap(new BitmapDrawable(context.getResources(), icon), context);
    }

    /**
     * Returns a bitmap suitable for the all apps view. The icon is badged for {@param user}
     */
    @TargetApi(Build.VERSION_CODES.LOLLIPOP)
    public static Bitmap createBadgedIconBitmap(
            Drawable icon, UserHandleCompat user, Context context) {
        Bitmap bitmap = createIconBitmap(icon, context);
        if (Utilities.ATLEAST_LOLLIPOP && user != null
                && !UserHandleCompat.myUserHandle().equals(user)) {
            BitmapDrawable drawable = new BitmapDrawable(context.getResources(), bitmap);
            Drawable badged = context.getPackageManager().getUserBadgedIcon(
                    drawable, user.getUser());
            if (badged instanceof BitmapDrawable) {
                return ((BitmapDrawable) badged).getBitmap();
            } else {
                return createIconBitmap(badged, context);
            }
        } else {
            return bitmap;
        }
    }

    /**
     * Returns a bitmap suitable for the all apps view.
     */
    public static Bitmap createIconBitmap(Drawable icon, Context context) {
        synchronized (sCanvas) {
            final int iconBitmapSize = getIconBitmapSize();

            int width = iconBitmapSize;
            int height = iconBitmapSize;

            if (icon instanceof PaintDrawable) {
                PaintDrawable painter = (PaintDrawable) icon;
                painter.setIntrinsicWidth(width);
                painter.setIntrinsicHeight(height);
            } else if (icon instanceof BitmapDrawable) {
                // Ensure the bitmap has a density.
                BitmapDrawable bitmapDrawable = (BitmapDrawable) icon;
                Bitmap bitmap = bitmapDrawable.getBitmap();
                if (bitmap != null && bitmap.getDensity() == Bitmap.DENSITY_NONE) {
                    bitmapDrawable.setTargetDensity(context.getResources().getDisplayMetrics());
                }
            }
            int sourceWidth = icon.getIntrinsicWidth();
            int sourceHeight = icon.getIntrinsicHeight();
            if (sourceWidth > 0 && sourceHeight > 0) {
                // Scale the icon proportionally to the icon dimensions
                final float ratio = (float) sourceWidth / sourceHeight;
                if (sourceWidth > sourceHeight) {
                    height = (int) (width / ratio);
                } else if (sourceHeight > sourceWidth) {
                    width = (int) (height * ratio);
                }
            }

            // no intrinsic size --> use default size
            int textureWidth = iconBitmapSize;
            int textureHeight = iconBitmapSize;

            final Bitmap bitmap = Bitmap.createBitmap(textureWidth, textureHeight,
                    Bitmap.Config.ARGB_8888);
            final Canvas canvas = sCanvas;
            canvas.setBitmap(bitmap);

            final int left = (textureWidth-width) / 2;
            final int top = (textureHeight-height) / 2;

            @SuppressWarnings("all") // suppress dead code warning
            final boolean debug = false;
            if (debug) {
                // draw a big box for the icon for debugging
                canvas.drawColor(sColors[sColorIndex]);
                if (++sColorIndex >= sColors.length) sColorIndex = 0;
                Paint debugPaint = new Paint();
                debugPaint.setColor(0xffcccc00);
                canvas.drawRect(left, top, left+width, top+height, debugPaint);
            }

            sOldBounds.set(icon.getBounds());
            icon.setBounds(left, top, left+width, top+height);
            icon.draw(canvas);
            icon.setBounds(sOldBounds);
            canvas.setBitmap(null);

            return bitmap;
        }
    }

    /**
     * Given a coordinate relative to the descendant, find the coordinate in a parent view's
     * coordinates.
     *
     * @param descendant The descendant to which the passed coordinate is relative.
     * @param root The root view to make the coordinates relative to.
     * @param coord The coordinate that we want mapped.
     * @param includeRootScroll Whether or not to account for the scroll of the descendant:
     *          sometimes this is relevant as in a child's coordinates within the descendant.
     * @return The factor by which this descendant is scaled relative to this DragLayer. Caution
     *         this scale factor is assumed to be equal in X and Y, and so if at any point this
     *         assumption fails, we will need to return a pair of scale factors.
     */
    public static float getDescendantCoordRelativeToParent(View descendant, View root,
                                                           int[] coord, boolean includeRootScroll) {
        ArrayList<View> ancestorChain = new ArrayList<View>();

        float[] pt = {coord[0], coord[1]};

        View v = descendant;
        while(v != root && v != null) {
            ancestorChain.add(v);
            v = (View) v.getParent();
        }
        ancestorChain.add(root);

        float scale = 1.0f;
        int count = ancestorChain.size();
        for (int i = 0; i < count; i++) {
            View v0 = ancestorChain.get(i);
            // For TextViews, scroll has a meaning which relates to the text position
            // which is very strange... ignore the scroll.
            if (v0 != descendant || includeRootScroll) {
                pt[0] -= v0.getScrollX();
                pt[1] -= v0.getScrollY();
            }

            v0.getMatrix().mapPoints(pt);
            pt[0] += v0.getLeft();
            pt[1] += v0.getTop();
            scale *= v0.getScaleX();
        }

        coord[0] = (int) Math.round(pt[0]);
        coord[1] = (int) Math.round(pt[1]);
        return scale;
    }

    /**
     * Inverse of {@link #getDescendantCoordRelativeToSelf(View, int[])}.
     */
    public static float mapCoordInSelfToDescendent(View descendant, View root,
                                                   int[] coord) {
        ArrayList<View> ancestorChain = new ArrayList<View>();

        float[] pt = {coord[0], coord[1]};

        View v = descendant;
        while(v != root) {
            ancestorChain.add(v);
            v = (View) v.getParent();
        }
        ancestorChain.add(root);

        float scale = 1.0f;
        Matrix inverse = new Matrix();
        int count = ancestorChain.size();
        for (int i = count - 1; i >= 0; i--) {
            View ancestor = ancestorChain.get(i);
            View next = i > 0 ? ancestorChain.get(i-1) : null;

            pt[0] += ancestor.getScrollX();
            pt[1] += ancestor.getScrollY();

            if (next != null) {
                pt[0] -= next.getLeft();
                pt[1] -= next.getTop();
                next.getMatrix().invert(inverse);
                inverse.mapPoints(pt);
                scale *= next.getScaleX();
            }
        }

        coord[0] = (int) Math.round(pt[0]);
        coord[1] = (int) Math.round(pt[1]);
        return scale;
    }

    /**
     * Utility method to determine whether the given point, in local coordinates,
     * is inside the view, where the area of the view is expanded by the slop factor.
     * This method is called while processing touch-move events to determine if the event
     * is still within the view.
     */
    public static boolean pointInView(View v, float localX, float localY, float slop) {
        return localX >= -slop && localY >= -slop && localX < (v.getWidth() + slop) &&
                localY < (v.getHeight() + slop);
    }

    public static int[] getCenterDeltaInScreenSpace(View v0, View v1, int[] delta) {
        v0.getLocationInWindow(sLoc0);
        v1.getLocationInWindow(sLoc1);

        sLoc0[0] += (v0.getMeasuredWidth() * v0.getScaleX()) / 2;
        sLoc0[1] += (v0.getMeasuredHeight() * v0.getScaleY()) / 2;
        sLoc1[0] += (v1.getMeasuredWidth() * v1.getScaleX()) / 2;
        sLoc1[1] += (v1.getMeasuredHeight() * v1.getScaleY()) / 2;

        if (delta == null) {
            delta = new int[2];
        }

        delta[0] = sLoc1[0] - sLoc0[0];
        delta[1] = sLoc1[1] - sLoc0[1];

        return delta;
    }

    public static void scaleRectAboutCenter(Rect r, float scale) {
        if (scale != 1.0f) {
            int cx = r.centerX();
            int cy = r.centerY();
            r.offset(-cx, -cy);

            r.left = (int) (r.left * scale + 0.5f);
            r.top = (int) (r.top * scale + 0.5f);
            r.right = (int) (r.right * scale + 0.5f);
            r.bottom = (int) (r.bottom * scale + 0.5f);

            r.offset(cx, cy);
        }
    }

    public static void startActivityForResultSafely(
            Activity activity, Intent intent, int requestCode) {
        try {
            activity.startActivityForResult(intent, requestCode);
        } catch (ActivityNotFoundException e) {
            Toast.makeText(activity, R.string.activity_not_found, Toast.LENGTH_SHORT).show();
        } catch (SecurityException e) {
            Toast.makeText(activity, R.string.activity_not_found, Toast.LENGTH_SHORT).show();
            Log.e(TAG, "Launcher does not have the permission to launch " + intent +
                    ". Make sure to create a MAIN intent-filter for the corresponding activity " +
                    "or use the exported attribute for this activity.", e);
        }
    }

    static boolean isSystemApp(Context context, Intent intent) {
        PackageManager pm = context.getPackageManager();
        ComponentName cn = intent.getComponent();
        String packageName = null;
        if (cn == null) {
            ResolveInfo info = pm.resolveActivity(intent, PackageManager.MATCH_DEFAULT_ONLY);
            if ((info != null) && (info.activityInfo != null)) {
                packageName = info.activityInfo.packageName;
            }
        } else {
            packageName = cn.getPackageName();
        }
        if (packageName != null) {
            try {
                PackageInfo info = pm.getPackageInfo(packageName, 0);
                return (info != null) && (info.applicationInfo != null) &&
                        ((info.applicationInfo.flags & ApplicationInfo.FLAG_SYSTEM) != 0);
            } catch (NameNotFoundException e) {
                return false;
            }
        } else {
            return false;
        }
    }

    /**
     * This picks a dominant color, looking for high-saturation, high-value, repeated hues.
     * @param bitmap The bitmap to scan
     * @param samples The approximate max number of samples to use.
     */
    static int findDominantColorByHue(Bitmap bitmap, int samples) {
        final int height = bitmap.getHeight();
        final int width = bitmap.getWidth();
        int sampleStride = (int) Math.sqrt((height * width) / samples);
        if (sampleStride < 1) {
            sampleStride = 1;
        }

        // This is an out-param, for getting the hsv values for an rgb
        float[] hsv = new float[3];

        // First get the best hue, by creating a histogram over 360 hue buckets,
        // where each pixel contributes a score weighted by saturation, value, and alpha.
        float[] hueScoreHistogram = new float[360];
        float highScore = -1;
        int bestHue = -1;

        for (int y = 0; y < height; y += sampleStride) {
            for (int x = 0; x < width; x += sampleStride) {
                int argb = bitmap.getPixel(x, y);
                int alpha = 0xFF & (argb >> 24);
                if (alpha < 0x80) {
                    // Drop mostly-transparent pixels.
                    continue;
                }
                // Remove the alpha channel.
                int rgb = argb | 0xFF000000;
                Color.colorToHSV(rgb, hsv);
                // Bucket colors by the 360 integer hues.
                int hue = (int) hsv[0];
                if (hue < 0 || hue >= hueScoreHistogram.length) {
                    // Defensively avoid array bounds violations.
                    continue;
                }
                float score = hsv[1] * hsv[2];
                hueScoreHistogram[hue] += score;
                if (hueScoreHistogram[hue] > highScore) {
                    highScore = hueScoreHistogram[hue];
                    bestHue = hue;
                }
            }
        }

        SparseArray<Float> rgbScores = new SparseArray<Float>();
        int bestColor = 0xff000000;
        highScore = -1;
        // Go back over the RGB colors that match the winning hue,
        // creating a histogram of weighted s*v scores, for up to 100*100 [s,v] buckets.
        // The highest-scoring RGB color wins.
        for (int y = 0; y < height; y += sampleStride) {
            for (int x = 0; x < width; x += sampleStride) {
                int rgb = bitmap.getPixel(x, y) | 0xff000000;
                Color.colorToHSV(rgb, hsv);
                int hue = (int) hsv[0];
                if (hue == bestHue) {
                    float s = hsv[1];
                    float v = hsv[2];
                    int bucket = (int) (s * 100) + (int) (v * 10000);
                    // Score by cumulative saturation * value.
                    float score = s * v;
                    Float oldTotal = rgbScores.get(bucket);
                    float newTotal = oldTotal == null ? score : oldTotal + score;
                    rgbScores.put(bucket, newTotal);
                    if (newTotal > highScore) {
                        highScore = newTotal;
                        // All the colors in the winning bucket are very similar. Last in wins.
                        bestColor = rgb;
                    }
                }
            }
        }
        return bestColor;
    }

    /*
     * Finds a system apk which had a broadcast receiver listening to a particular action.
     * @param action intent action used to find the apk
     * @return a pair of apk package name and the resources.
     */
    static Pair<String, Resources> findSystemApk(String action, PackageManager pm) {
        final Intent intent = new Intent(action);
        for (ResolveInfo info : pm.queryBroadcastReceivers(intent, 0)) {
            if (info.activityInfo != null &&
                    (info.activityInfo.applicationInfo.flags & ApplicationInfo.FLAG_SYSTEM) != 0) {
                final String packageName = info.activityInfo.packageName;
                try {
                    final Resources res = pm.getResourcesForApplication(packageName);
                    return Pair.create(packageName, res);
                } catch (NameNotFoundException e) {
                    Log.w(TAG, "Failed to find resources for " + packageName);
                }
            }
        }
        return null;
    }

    /**
     * Returns a widget with category {@link AppWidgetProviderInfo#WIDGET_CATEGORY_SEARCHBOX}
     * provided by the same package which is set to be global search activity.
     * If widgetCategory is not supported, or no such widget is found, returns the first widget
     * provided by the package.
     */
    @TargetApi(Build.VERSION_CODES.JELLY_BEAN_MR1)
    public static AppWidgetProviderInfo getSearchWidgetProvider(Context context) {
        SearchManager searchManager =
                (SearchManager) context.getSystemService(Context.SEARCH_SERVICE);
        ComponentName searchComponent = searchManager.getGlobalSearchActivity();
        if (searchComponent == null) return null;
        String providerPkg = searchComponent.getPackageName();

        AppWidgetProviderInfo defaultWidgetForSearchPackage = null;

        AppWidgetManager appWidgetManager = AppWidgetManager.getInstance(context);
        for (AppWidgetProviderInfo info : appWidgetManager.getInstalledProviders()) {
            if (info.provider.getPackageName().equals(providerPkg)) {
                if (ATLEAST_JB_MR1) {
                    if ((info.widgetCategory & AppWidgetProviderInfo.WIDGET_CATEGORY_SEARCHBOX) != 0) {
                        return info;
                    } else if (defaultWidgetForSearchPackage == null) {
                        defaultWidgetForSearchPackage = info;
                    }
                } else {
                    return info;
                }
            }
        }
        return defaultWidgetForSearchPackage;
    }

    /**
     * Compresses the bitmap to a byte array for serialization.
     */
    public static byte[] flattenBitmap(Bitmap bitmap) {
        // Try go guesstimate how much space the icon will take when serialized
        // to avoid unnecessary allocations/copies during the write.
        int size = bitmap.getWidth() * bitmap.getHeight() * 4;
        ByteArrayOutputStream out = new ByteArrayOutputStream(size);
        try {
            bitmap.compress(Bitmap.CompressFormat.PNG, 100, out);
            out.flush();
            out.close();
            return out.toByteArray();
        } catch (IOException e) {
            Log.w(TAG, "Could not write bitmap");
            return null;
        }
    }

    /**
     * Find the first vacant cell, if there is one.
     *
     * @param vacant Holds the x and y coordinate of the vacant cell
     * @param spanX Horizontal cell span.
     * @param spanY Vertical cell span.
     *
     * @return true if a vacant cell was found
     */
    public static boolean findVacantCell(int[] vacant, int spanX, int spanY,
            int xCount, int yCount, boolean[][] occupied) {

        for (int y = 0; (y + spanY) <= yCount; y++) {
            for (int x = 0; (x + spanX) <= xCount; x++) {
                boolean available = !occupied[x][y];
                out:            for (int i = x; i < x + spanX; i++) {
                    for (int j = y; j < y + spanY; j++) {
                        available = available && !occupied[i][j];
                        if (!available) break out;
                    }
                }

                if (available) {
                    vacant[0] = x;
                    vacant[1] = y;
                    return true;
                }
            }
        }

        return false;
    }

    /**
     * Trims the string, removing all whitespace at the beginning and end of the string.
     * Non-breaking whitespaces are also removed.
     */
    public static String trim(CharSequence s) {
        if (s == null) {
            return null;
        }

        // Just strip any sequence of whitespace or java space characters from the beginning and end
        Matcher m = sTrimPattern.matcher(s);
        return m.replaceAll("$1");
    }

    /**
     * Calculates the height of a given string at a specific text size.
     */
    public static float calculateTextHeight(float textSizePx) {
        Paint p = new Paint();
        p.setTextSize(textSizePx);
        Paint.FontMetrics fm = p.getFontMetrics();
        return -fm.top + fm.bottom;
    }

    /**
     * Convenience println with multiple args.
     */
    public static void println(String key, Object... args) {
        StringBuilder b = new StringBuilder();
        b.append(key);
        b.append(": ");
        boolean isFirstArgument = true;
        for (Object arg : args) {
            if (isFirstArgument) {
                isFirstArgument = false;
            } else {
                b.append(", ");
            }
            b.append(arg);
        }
        System.out.println(b.toString());
    }

    @TargetApi(Build.VERSION_CODES.JELLY_BEAN_MR1)
    public static boolean isRtl(Resources res) {
        return ATLEAST_JB_MR1 &&
                (res.getConfiguration().getLayoutDirection() == View.LAYOUT_DIRECTION_RTL);
    }

    public static void assertWorkerThread() {
        if (ProviderConfig.IS_DOGFOOD_BUILD &&
                (LauncherModel.sWorkerThread.getThreadId() != Process.myTid())) {
            throw new IllegalStateException();
        }
    }

    /**
     * Returns true if the intent is a valid launch intent for a launcher activity of an app.
     * This is used to identify shortcuts which are different from the ones exposed by the
     * applications' manifest file.
     *
     * @param launchIntent The intent that will be launched when the shortcut is clicked.
     */
    public static boolean isLauncherAppTarget(Intent launchIntent) {
        if (launchIntent != null
                && Intent.ACTION_MAIN.equals(launchIntent.getAction())
                && launchIntent.getComponent() != null
                && launchIntent.getCategories() != null
                && launchIntent.getCategories().size() == 1
                && launchIntent.hasCategory(Intent.CATEGORY_LAUNCHER)
                && TextUtils.isEmpty(launchIntent.getDataString())) {
            // An app target can either have no extra or have ItemInfo.EXTRA_PROFILE.
            Bundle extras = launchIntent.getExtras();
            if (extras == null) {
                return true;
            } else {
                Set<String> keys = extras.keySet();
                return keys.size() == 1 && keys.contains(ItemInfo.EXTRA_PROFILE);
            }
        };
        return false;
    }

    public static float dpiFromPx(int size, DisplayMetrics metrics){
        float densityRatio = (float) metrics.densityDpi / DisplayMetrics.DENSITY_DEFAULT;
        return (size / densityRatio);
    }
    public static int pxFromDp(float size, DisplayMetrics metrics) {
        return (int) Math.round(TypedValue.applyDimension(TypedValue.COMPLEX_UNIT_DIP,
                size, metrics));
    }
    public static int pxFromSp(float size, DisplayMetrics metrics) {
        return (int) Math.round(TypedValue.applyDimension(TypedValue.COMPLEX_UNIT_SP,
                size, metrics));
    }

    public static String createDbSelectionQuery(String columnName, Iterable<?> values) {
        return String.format(Locale.ENGLISH, "%s IN (%s)", columnName, TextUtils.join(", ", values));
    }

    public static boolean isBootCompleted() {
        try {
            Class clazz = Class.forName("android.os.SystemProperties");
            Method getter = clazz.getDeclaredMethod("get", String.class);
            String value = (String) getter.invoke(null, "sys.boot_completed");
            return "1".equals(value);
        } catch (Exception e) {
            Log.d(TAG, "Unable to read system properties");
            // Assume that boot has completed
            return true;
        }
    }

    /**
     * Ensures that a value is within given bounds. Specifically:
     * If value is less than lowerBound, return lowerBound; else if value is greater than upperBound,
     * return upperBound; else return value unchanged.
     */
    public static int boundInRange(int value, int lowerBound, int upperBound) {
        return Math.max(lowerBound, Math.min(value, upperBound));
    }

    /**
     * Wraps a message with a TTS span, so that a different message is spoken than
     * what is getting displayed.
     * @param msg original message
     * @param ttsMsg message to be spoken
     */
    @TargetApi(Build.VERSION_CODES.LOLLIPOP)
    public static CharSequence wrapForTts(CharSequence msg, String ttsMsg) {
        if (Utilities.ATLEAST_LOLLIPOP) {
            SpannableString spanned = new SpannableString(msg);
            spanned.setSpan(new TtsSpan.TextBuilder(ttsMsg).build(),
                    0, spanned.length(), Spannable.SPAN_INCLUSIVE_INCLUSIVE);
            return spanned;
        } else {
            return msg;
        }
    }

    /**
     * Replacement for Long.compare() which was added in API level 19.
     */
    public static int longCompare(long lhs, long rhs) {
        return lhs < rhs ? -1 : (lhs == rhs ? 0 : 1);
    }

    public static SharedPreferences getPrefs(Context context) {
        return context.getSharedPreferences(
                LauncherFiles.SHARED_PREFERENCES_KEY, Context.MODE_PRIVATE);
    }
}<|MERGE_RESOLUTION|>--- conflicted
+++ resolved
@@ -140,14 +140,8 @@
     }
 
     public static boolean isAllowRotationPrefEnabled(Context context) {
-        SharedPreferences sharedPrefs = context.getSharedPreferences(
-<<<<<<< HEAD
-                LauncherAppState.getSharedPreferencesKey(), Context.MODE_PRIVATE);
-=======
-                LauncherFiles.SHARED_PREFERENCES_KEY, Context.MODE_PRIVATE | (multiProcess ?
-                        Context.MODE_MULTI_PROCESS : 0));
->>>>>>> fe3db428
-        boolean allowRotationPref = sharedPrefs.getBoolean(ALLOW_ROTATION_PREFERENCE_KEY, false);
+        boolean allowRotationPref = getPrefs(context)
+                .getBoolean(ALLOW_ROTATION_PREFERENCE_KEY, false);
         return sForceEnableRotation || allowRotationPref;
     }
 
