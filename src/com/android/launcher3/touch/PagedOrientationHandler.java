--- conflicted
+++ resolved
@@ -24,15 +24,19 @@
 import android.graphics.RectF;
 import android.graphics.drawable.ShapeDrawable;
 import android.util.FloatProperty;
+import android.util.Pair;
 import android.view.MotionEvent;
 import android.view.VelocityTracker;
 import android.view.View;
 import android.view.accessibility.AccessibilityEvent;
+import android.widget.FrameLayout;
 import android.widget.LinearLayout;
 
 import com.android.launcher3.DeviceProfile;
+import com.android.launcher3.util.SplitConfigurationOptions;
 import com.android.launcher3.util.SplitConfigurationOptions.SplitPositionOption;
 import com.android.launcher3.util.SplitConfigurationOptions.StagePosition;
+import com.android.launcher3.util.SplitConfigurationOptions.StagedSplitBounds;
 
 import java.util.List;
 
@@ -42,10 +46,6 @@
  * simple as choosing the correct X and Y analogous methods.
  */
 public interface PagedOrientationHandler {
-
-    int SPLIT_TRANSLATE_PRIMARY_POSITIVE = 0;
-    int SPLIT_TRANSLATE_PRIMARY_NEGATIVE = 1;
-    int SPLIT_TRANSLATE_SECONDARY_NEGATIVE = 2;
 
     PagedOrientationHandler PORTRAIT = new PortraitPagedViewHandler();
     PagedOrientationHandler LANDSCAPE = new LandscapePagedViewHandler();
@@ -62,9 +62,10 @@
     Float2DAction<Canvas> CANVAS_TRANSLATE = Canvas::translate;
     Float2DAction<Matrix> MATRIX_POST_TRANSLATE = Matrix::postTranslate;
 
-    <T> void set(T target, Int2DAction<T> action, int param);
-    <T> void set(T target, Float2DAction<T> action, float param);
+    <T> void setPrimary(T target, Int2DAction<T> action, int param);
+    <T> void setPrimary(T target, Float2DAction<T> action, float param);
     <T> void setSecondary(T target, Float2DAction<T> action, float param);
+    <T> void set(T target, Int2DAction<T> action, int primaryParam, int secondaryParam);
     float getPrimaryDirection(MotionEvent event, int pointerIndex);
     float getPrimaryVelocity(VelocityTracker velocityTracker, int pointerId);
     int getMeasuredSize(View view);
@@ -77,28 +78,22 @@
     FloatProperty<View> getPrimaryViewTranslate();
     FloatProperty<View> getSecondaryViewTranslate();
 
-    /**
-     * @param splitPosition The position where the view to be split will go
-     * @return {@link #SPLIT_TRANSLATE_*} constants to indicate which direction the
-     * dismissal should happen
-     */
-    int getSplitTaskViewDismissDirection(SplitPositionOption splitPosition, DeviceProfile dp);
     int getPrimaryScroll(View view);
     float getPrimaryScale(View view);
     int getChildStart(View view);
-    float getChildStartWithTranslation(View view);
     int getCenterForPage(View view, Rect insets);
     int getScrollOffsetStart(View view, Rect insets);
     int getScrollOffsetEnd(View view, Rect insets);
-    int getPrimaryTranslationDirectionFactor();
     int getSecondaryTranslationDirectionFactor();
-    int getSplitTranslationDirectionFactor(@StagePosition int stagePosition);
-    int getSplitAnimationTranslation(int translationOffset, DeviceProfile dp);
+    int getSplitTranslationDirectionFactor(@StagePosition int stagePosition,
+            DeviceProfile deviceProfile);
     ChildBounds getChildBounds(View child, int childStart, int pageCenter, boolean layoutChild);
     void setMaxScroll(AccessibilityEvent event, int maxScroll);
     boolean getRecentsRtlSetting(Resources resources);
     float getDegreesRotated();
     int getRotation();
+    void setPrimaryScale(View view, float scale);
+    void setSecondaryScale(View view, float scale);
 
     <T> T getPrimaryValue(T x, T y);
     <T> T getSecondaryValue(T x, T y);
@@ -110,12 +105,10 @@
     float getSecondaryValue(float x, float y);
 
     boolean isLayoutNaturalToLauncher();
-    FloatProperty getSplitSelectTaskOffset(FloatProperty primary, FloatProperty secondary,
-            DeviceProfile deviceProfile);
+    Pair<FloatProperty, FloatProperty> getSplitSelectTaskOffset(FloatProperty primary,
+            FloatProperty secondary, DeviceProfile deviceProfile);
     int getDistanceToBottomOfRect(DeviceProfile dp, Rect rect);
     List<SplitPositionOption> getSplitPositionOptions(DeviceProfile dp);
-<<<<<<< HEAD
-=======
     /**
      * @param placeholderHeight height of placeholder view in portrait, width in landscape
      */
@@ -147,12 +140,24 @@
     void measureGroupedTaskViewThumbnailBounds(View primarySnapshot, View secondarySnapshot,
             int parentWidth, int parentHeight,
             StagedSplitBounds splitBoundsConfig, DeviceProfile dp);
->>>>>>> ca9f9ebe
 
     // Overview TaskMenuView methods
-    float getTaskMenuX(float x, View thumbnailView, int overScroll);
+    void setTaskIconParams(FrameLayout.LayoutParams iconParams,
+            int taskIconMargin, int taskIconHeight, int thumbnailTopMargin, boolean isRtl);
+    void setSplitIconParams(View primaryIconView, View secondaryIconView,
+            int taskIconHeight, int primarySnapshotWidth, int primarySnapshotHeight,
+            int groupedTaskViewHeight, int groupedTaskViewWidth, boolean isRtl,
+            DeviceProfile deviceProfile, StagedSplitBounds splitConfig);
+
+    /*
+     * The following two methods try to center the TaskMenuView in landscape by finding the center
+     * of the thumbnail view and then subtracting half of the taskMenu width. In this case, the
+     * taskMenu width is the same size as the thumbnail width (what got set below in
+     * getTaskMenuWidth()), so we directly use that in the calculations.
+     */
+    float getTaskMenuX(float x, View thumbnailView, int overScroll, DeviceProfile deviceProfile);
     float getTaskMenuY(float y, View thumbnailView, int overScroll);
-    int getTaskMenuWidth(View view);
+    int getTaskMenuWidth(View view, DeviceProfile deviceProfile);
     /**
      * Sets linear layout orientation for {@link com.android.launcher3.popup.SystemShortcut} items
      * inside task menu view.
@@ -176,6 +181,15 @@
      * additional adjustments to the positioning based on fake land/seascape
      */
     PointF getAdditionalInsetForTaskMenu(float margin);
+
+    /**
+     * Calculates the position where a Digital Wellbeing Banner should be placed on its parent
+     * TaskView.
+     * @return A Pair of Floats representing the proper x and y translations.
+     */
+    Pair<Float, Float> getDwbLayoutTranslations(int taskViewWidth,
+            int taskViewHeight, StagedSplitBounds splitBounds, DeviceProfile deviceProfile,
+            View[] thumbnailViews, int desiredTaskId, View banner);
 
     // The following are only used by TaskViewTouchHandler.
     /** @return Either VERTICAL or HORIZONTAL. */
