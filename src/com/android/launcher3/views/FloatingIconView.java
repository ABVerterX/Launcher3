--- conflicted
+++ resolved
@@ -17,7 +17,6 @@
 
 import static com.android.launcher3.Utilities.getBadge;
 import static com.android.launcher3.Utilities.getFullDrawable;
-import static com.android.launcher3.config.FeatureFlags.ADAPTIVE_ICON_WINDOW_ANIM;
 import static com.android.launcher3.util.Executors.MODEL_EXECUTOR;
 import static com.android.launcher3.views.IconLabelDotView.setIconAndDotVisible;
 
@@ -70,6 +69,8 @@
 
     // Manages loading the icon on a worker thread
     private static @Nullable IconLoadResult sIconLoadResult;
+    private static long sFetchIconId = 0;
+    private static long sRecycledFetchIconId = sFetchIconId;
 
     public static final float SHAPE_PROGRESS_DURATION = 0.10f;
     private static final RectF sTmpRectF = new RectF();
@@ -86,7 +87,6 @@
 
     private IconLoadResult mIconLoadResult;
 
-    // Draw the drawable of the BubbleTextView behind ClipIconView to reveal the built in shadow.
     private View mBtvDrawable;
 
     private ClipIconView mClipIconView;
@@ -255,8 +255,7 @@
     private static void getIconResult(Launcher l, View originalView, ItemInfo info, RectF pos,
             @Nullable Drawable btvIcon, IconLoadResult outIconLoadResult) {
         Drawable drawable;
-        boolean supportsAdaptiveIcons = ADAPTIVE_ICON_WINDOW_ANIM.get()
-                && !info.isDisabled(); // Use original icon for disabled icons.
+        boolean supportsAdaptiveIcons = !info.isDisabled(); // Use original icon for disabled icons.
 
         Drawable badge = null;
         if (info instanceof SystemShortcut) {
@@ -341,21 +340,32 @@
             setLayoutParams(lp);
 
             final LayoutParams clipViewLp = (LayoutParams) mClipIconView.getLayoutParams();
-            final int clipViewOgHeight = clipViewLp.height;
-            final int clipViewOgWidth = clipViewLp.width;
+            if (mBadge != null) {
+                Rect badgeBounds = new Rect(0, 0, clipViewLp.width, clipViewLp.height);
+                FastBitmapDrawable.setBadgeBounds(mBadge, badgeBounds);
+            }
             clipViewLp.width = lp.width;
             clipViewLp.height = lp.height;
             mClipIconView.setLayoutParams(clipViewLp);
-
-            if (mBadge != null) {
-                mBadge.setBounds(0, 0, clipViewOgWidth, clipViewOgHeight);
-            }
-        }
-
-        if (!mIsOpening && btvIcon != null) {
+        }
+
+        setOriginalDrawableBackground(btvIcon);
+        invalidate();
+    }
+
+    /**
+     * Draws the drawable of the BubbleTextView behind ClipIconView
+     *
+     * This is used to:
+     * - Have icon displayed while Adaptive Icon is loading
+     * - Displays the built in shadow to ensure a clean handoff
+     *
+     * Allows nullable as this may be cleared when drawing is deferred to ClipIconView.
+     */
+    private void setOriginalDrawableBackground(@Nullable Drawable btvIcon) {
+        if (!mIsOpening) {
             mBtvDrawable.setBackground(btvIcon);
         }
-        invalidate();
     }
 
     /**
@@ -460,10 +470,12 @@
 
     @Override
     public void onAnimationStart(Animator animator) {
-        if (mIconLoadResult != null && mIconLoadResult.isIconLoaded) {
+        if ((mIconLoadResult != null && mIconLoadResult.isIconLoaded)
+                || (!mIsOpening && mBtvDrawable.getBackground() != null)) {
+            // No need to wait for icon load since we can display the BubbleTextView drawable.
             setVisibility(View.VISIBLE);
         }
-        if (!mIsOpening) {
+        if (!mIsOpening && mOriginalIcon != null) {
             // When closing an app, we want the item on the workspace to be invisible immediately
             setIconAndDotVisible(mOriginalIcon, false);
         }
@@ -521,16 +533,16 @@
             btvIcon = null;
         }
 
-<<<<<<< HEAD
-        IconLoadResult result = new IconLoadResult(info,
-                btvIcon == null ? false : btvIcon.isThemed());
-=======
         IconLoadResult result = new IconLoadResult(info, btvIcon != null && btvIcon.isThemed());
         result.btvDrawable = btvIcon;
->>>>>>> 369ae1aa
-
-        MODEL_EXECUTOR.getHandler().postAtFrontOfQueue(() ->
-                getIconResult(l, v, info, position, btvIcon, result));
+
+        final long fetchIconId = sFetchIconId++;
+        MODEL_EXECUTOR.getHandler().postAtFrontOfQueue(() -> {
+            if (fetchIconId < sRecycledFetchIconId) {
+                return;
+            }
+            getIconResult(l, v, info, position, btvIcon, result);
+        });
 
         sIconLoadResult = result;
         return result;
@@ -567,6 +579,7 @@
                 view.mIconLoadResult = fetchIcon(launcher, originalView,
                         (ItemInfo) originalView.getTag(), isOpening);
             }
+            view.setOriginalDrawableBackground(view.mIconLoadResult.btvDrawable);
         }
         sIconLoadResult = null;
 
@@ -634,6 +647,7 @@
         mOnTargetChangeRunnable = null;
         mBadge = null;
         sTmpObjArray[0] = null;
+        sRecycledFetchIconId = sFetchIconId;
         mIconLoadResult = null;
         mClipIconView.recycle();
         mBtvDrawable.setBackground(null);
