--- conflicted
+++ resolved
@@ -157,17 +157,6 @@
     <!-- no translation found for first_run_cling_create_screens_hint (6950729526680114157) -->
     <skip />
     <!-- no translation found for migration_cling_title (9181776667882933767) -->
-<<<<<<< HEAD
-    <skip />
-    <!-- no translation found for migration_cling_description (2752413805582227644) -->
-    <skip />
-    <!-- no translation found for migration_cling_copy_apps (946331230090919440) -->
-    <skip />
-    <!-- no translation found for migration_cling_use_default (2626475813981258626) -->
-    <skip />
-    <!-- no translation found for workspace_cling_title (5626202359865825661) -->
-=======
->>>>>>> 457e9215
     <skip />
     <!-- no translation found for migration_cling_description (2752413805582227644) -->
     <skip />
