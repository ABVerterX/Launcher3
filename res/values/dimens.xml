--- conflicted
+++ resolved
@@ -19,28 +19,35 @@
     <dimen name="click_shadow_elevation">4dp</dimen>
 
     <!-- Dynamic Grid -->
-    <dimen name="dynamic_grid_edge_margin">8dp</dimen>
+    <dimen name="dynamic_grid_edge_margin">10.77dp</dimen>
     <dimen name="dynamic_grid_left_right_margin">8dp</dimen>
     <dimen name="dynamic_grid_icon_drawable_padding">7dp</dimen>
     <!-- Minimum space between workspace and hotseat in spring loaded mode -->
     <dimen name="dynamic_grid_min_spring_loaded_space">8dp</dimen>
 
     <dimen name="dynamic_grid_cell_border_spacing">16dp</dimen>
-    <dimen name="dynamic_grid_cell_layout_padding">5.5dp</dimen>
+    <dimen name="cell_layout_padding">10.77dp</dimen>
     <dimen name="dynamic_grid_cell_padding_x">8dp</dimen>
-
-    <dimen name="two_panel_home_side_padding">18dp</dimen>
 
     <!-- Hotseat -->
     <dimen name="dynamic_grid_hotseat_top_padding">8dp</dimen>
     <dimen name="dynamic_grid_hotseat_bottom_padding">2dp</dimen>
+    <dimen name="dynamic_grid_hotseat_bottom_tall_padding">0dp</dimen>
+    <dimen name="inline_qsb_bottom_margin">0dp</dimen>
+    <dimen name="spring_loaded_hotseat_top_margin">76dp</dimen>
+
+    <!-- Qsb -->
+    <!-- Used for adjusting the position of QSB when placed in hotseat. This is a ratio and a higher
+     number signifies that the QSB is close to the hotseat icons and a lower number signifies that
+      it is close to the bottom of the screen -->
+    <item name="qsb_center_factor" format="float" type="dimen">0.325</item>
+
     <!-- Extra bottom padding for non-tall devices. -->
     <dimen name="dynamic_grid_hotseat_bottom_non_tall_padding">0dp</dimen>
     <dimen name="dynamic_grid_hotseat_extra_vertical_size">34dp</dimen>
     <dimen name="dynamic_grid_hotseat_side_padding">0dp</dimen>
 
     <!-- Scalable Grid -->
-    <dimen name="scalable_grid_left_right_margin">22dp</dimen>
     <dimen name="scalable_grid_qsb_bottom_margin">42dp</dimen>
 
     <!-- Workspace page indicator -->
@@ -49,13 +56,16 @@
     <dimen name="workspace_page_indicator_overlap_workspace">0dp</dimen>
 
 <!-- Drop target bar -->
-    <dimen name="dynamic_grid_drop_target_size">52dp</dimen>
+    <dimen name="dynamic_grid_drop_target_size">56dp</dimen>
     <dimen name="drop_target_vertical_gap">20dp</dimen>
+    <dimen name="drop_target_top_margin">36dp</dimen>
+    <dimen name="drop_target_bottom_margin">16dp</dimen>
 
 <!-- App Widget resize frame -->
     <dimen name="widget_handle_margin">13dp</dimen>
     <dimen name="resize_frame_background_padding">24dp</dimen>
     <dimen name="resize_frame_margin">22dp</dimen>
+    <dimen name="resize_frame_invalid_drag_across_two_panel_opacity_margin">24dp</dimen>
 
     <!-- App widget reconfigure button -->
     <dimen name="widget_reconfigure_button_corner_radius">14dp</dimen>
@@ -86,8 +96,10 @@
     <dimen name="fastscroll_end_margin">-26dp</dimen>
 
     <!-- All Apps -->
-    <dimen name="all_apps_open_vertical_translate">320dp</dimen>
+    <dimen name="all_apps_starting_vertical_translate">320dp</dimen>
     <dimen name="all_apps_search_bar_field_height">48dp</dimen>
+    <!-- all_apps_search_bar_field_height / 2 -->
+    <dimen name="all_apps_search_bar_content_overlap">24dp</dimen>
     <dimen name="all_apps_search_bar_bottom_padding">30dp</dimen>
     <dimen name="all_apps_empty_search_message_top_offset">40dp</dimen>
     <dimen name="all_apps_empty_search_bg_top_offset">144dp</dimen>
@@ -105,10 +117,14 @@
     <dimen name="all_apps_tabs_vertical_padding">6dp</dimen>
     <dimen name="all_apps_divider_height">2dp</dimen>
     <dimen name="all_apps_divider_width">128dp</dimen>
-
+    <dimen name="all_apps_content_fade_in_offset">150dp</dimen>
     <dimen name="all_apps_tip_bottom_margin">8dp</dimen>
+    <dimen name="all_apps_height_extra">6dp</dimen>
+    <dimen name="all_apps_bottom_sheet_horizontal_padding">0dp</dimen>
+
     <!-- The size of corner radius of the arrow in the arrow toast. -->
     <dimen name="arrow_toast_corner_radius">2dp</dimen>
+    <dimen name="arrow_toast_elevation">2dp</dimen>
     <dimen name="arrow_toast_arrow_width">10dp</dimen>
 
 <!-- Search bar in All Apps -->
@@ -125,7 +141,6 @@
     <dimen name="work_card_button_height">52dp</dimen>
     <dimen name="work_fab_margin">16dp</dimen>
     <dimen name="work_profile_footer_padding">20dp</dimen>
-    <dimen name="work_profile_footer_text_size">16sp</dimen>
     <dimen name="work_edu_card_margin">16dp</dimen>
     <dimen name="work_edu_card_radius">28dp</dimen>
 
@@ -142,8 +157,7 @@
     <dimen name="widget_cell_font_size">14sp</dimen>
 
     <dimen name="widget_tabs_button_horizontal_padding">4dp</dimen>
-    <dimen name="widget_tabs_horizontal_margin">32dp</dimen>
-    <dimen name="widget_apps_header_pill_height">48dp</dimen>
+    <dimen name="widget_tabs_horizontal_padding">16dp</dimen>
     <dimen name="widget_apps_tabs_vertical_padding">6dp</dimen>
 
     <dimen name="recommended_widgets_table_vertical_padding">8dp</dimen>
@@ -176,8 +190,6 @@
 
     <dimen name="widget_picker_education_tip_max_width">308dp</dimen>
     <dimen name="widget_picker_education_tip_min_margin">4dp</dimen>
-
-    <dimen name="widget_picker_view_pager_top_padding">10dp</dimen>
 
     <!-- Padding applied to shortcut previews -->
     <dimen name="shortcut_preview_padding_left">0dp</dimen>
@@ -196,6 +208,10 @@
     <dimen name="drop_target_text_size">16sp</dimen>
     <dimen name="drop_target_shadow_elevation">2dp</dimen>
     <dimen name="drop_target_bar_margin_horizontal">4dp</dimen>
+    <dimen name="drop_target_button_drawable_padding">8dp</dimen>
+    <dimen name="drop_target_button_drawable_horizontal_padding">16dp</dimen>
+    <dimen name="drop_target_button_drawable_vertical_padding">8dp</dimen>
+    <dimen name="drop_target_button_gap">22dp</dimen>
 
     <!-- the distance an icon must be dragged before button drop targets accept it -->
     <dimen name="drag_distanceThreshold">30dp</dimen>
@@ -241,6 +257,7 @@
     <dimen name="bg_popup_padding">2dp</dimen>
     <dimen name="bg_popup_item_width">216dp</dimen>
     <dimen name="bg_popup_item_height">56dp</dimen>
+    <dimen name="bg_popup_item_vertical_padding">12dp</dimen>
     <dimen name="pre_drag_view_scale">6dp</dimen>
     <!-- an icon with shortcuts must be dragged this far before the container is removed. -->
     <dimen name="deep_shortcuts_start_drag_threshold">16dp</dimen>
@@ -271,6 +288,8 @@
 
 <!-- Notifications -->
     <dimen name="bg_round_rect_radius">8dp</dimen>
+    <dimen name="notification_max_trans">8dp</dimen>
+    <dimen name="notification_space">8dp</dimen>
     <dimen name="notification_padding">16dp</dimen>
     <dimen name="notification_padding_top">18dp</dimen>
     <dimen name="notification_header_text_size">14sp</dimen>
@@ -299,6 +318,7 @@
     <dimen name="snackbar_elevation">3dp</dimen>
     <dimen name="snackbar_min_text_size">12sp</dimen>
     <dimen name="snackbar_max_text_size">14sp</dimen>
+    <dimen name="snackbar_max_width">504dp</dimen>
 
 <!-- Developer Options -->
     <dimen name="developer_options_filter_margins">10dp</dimen>
@@ -312,18 +332,29 @@
 
 <!-- Taskbar related (placeholders to compile in Launcher3 without Quickstep) -->
     <dimen name="taskbar_size">0dp</dimen>
+    <dimen name="taskbar_stashed_size">0dp</dimen>
+    <dimen name="qsb_widget_height">0dp</dimen>
+    <dimen name="taskbar_icon_size">44dp</dimen>
+    <!-- Note that this applies to both sides of all icons, so visible space is double this. -->
+    <dimen name="taskbar_icon_spacing">8dp</dimen>
 
     <!-- Size of the maximum radius for the enforced rounded rectangles. -->
     <dimen name="enforced_rounded_corner_max_radius">16dp</dimen>
 
-<!-- Overview placeholder to compile in Launcer3 without Quickstep -->
+<!-- Base Swipe Detector, speed in dp/s -->
+    <dimen name="base_swift_detector_fling_release_velocity">1dp</dimen>
+
+<!-- Overview placeholder to compile in Launcher3 without Quickstep -->
     <dimen name="task_thumbnail_icon_size">0dp</dimen>
-    <dimen name="task_thumbnail_icon_size_grid">0dp</dimen>
+    <dimen name="task_thumbnail_icon_drawable_size">0dp</dimen>
+    <dimen name="task_thumbnail_icon_drawable_size_grid">0dp</dimen>
     <dimen name="overview_task_margin">0dp</dimen>
+    <dimen name="overview_task_margin_grid">0dp</dimen>
+    <dimen name="overview_actions_height">0dp</dimen>
+    <dimen name="overview_actions_button_spacing">0dp</dimen>
+    <dimen name="overview_actions_margin_gesture">0dp</dimen>
+    <dimen name="overview_actions_top_margin_gesture">0dp</dimen>
     <dimen name="overview_actions_bottom_margin_gesture">0dp</dimen>
-<<<<<<< HEAD
-    <dimen name="overview_actions_bottom_margin_three_button">0dp</dimen>
-=======
     <dimen name="overview_actions_margin_three_button">0dp</dimen>
     <dimen name="overview_grid_side_margin">0dp</dimen>
     <dimen name="overview_grid_row_spacing">0dp</dimen>
@@ -333,14 +364,21 @@
     <dimen name="split_placeholder_icon_size">44dp</dimen>
     <dimen name="task_menu_width_grid">200dp</dimen>
 
->>>>>>> 286dd249
 
 <!-- Workspace grid visualization parameters -->
-    <dimen name="grid_visualization_rounding_radius">22dp</dimen>
-    <dimen name="grid_visualization_cell_spacing">6dp</dimen>
+    <dimen name="grid_visualization_rounding_radius">28dp</dimen>
+    <dimen name="grid_visualization_horizontal_cell_spacing">6dp</dimen>
+    <dimen name="grid_visualization_vertical_cell_spacing">6dp</dimen>
 
 <!-- Search results related parameters -->
     <dimen name="search_row_icon_size">48dp</dimen>
     <dimen name="search_row_small_icon_size">32dp</dimen>
     <dimen name="padded_rounded_button_padding">8dp</dimen>
+
+<!-- Bottom sheet related parameters -->
+    <dimen name="bottom_sheet_extra_top_padding">0dp</dimen>
+    <dimen name="bottom_sheet_handle_width">32dp</dimen>
+    <dimen name="bottom_sheet_handle_height">4dp</dimen>
+    <dimen name="bottom_sheet_handle_margin">16dp</dimen>
+    <dimen name="bottom_sheet_handle_corner_radius">2dp</dimen>
 </resources>