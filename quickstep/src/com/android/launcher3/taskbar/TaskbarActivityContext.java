/*
 * Copyright (C) 2021 The Android Open Source Project
 *
 * Licensed under the Apache License, Version 2.0 (the "License");
 * you may not use this file except in compliance with the License.
 * You may obtain a copy of the License at
 *
 *      http://www.apache.org/licenses/LICENSE-2.0
 *
 * Unless required by applicable law or agreed to in writing, software
 * distributed under the License is distributed on an "AS IS" BASIS,
 * WITHOUT WARRANTIES OR CONDITIONS OF ANY KIND, either express or implied.
 * See the License for the specific language governing permissions and
 * limitations under the License.
 */
package com.android.launcher3.taskbar;

import static android.view.ViewGroup.LayoutParams.MATCH_PARENT;
import static android.view.WindowManager.LayoutParams.LAYOUT_IN_DISPLAY_CUTOUT_MODE_ALWAYS;
import static android.view.WindowManager.LayoutParams.TYPE_APPLICATION_OVERLAY;

import static com.android.systemui.shared.system.WindowManagerWrapper.ITYPE_BOTTOM_TAPPABLE_ELEMENT;
import static com.android.systemui.shared.system.WindowManagerWrapper.ITYPE_EXTRA_NAVIGATION_BAR;

import android.app.ActivityOptions;
import android.content.ActivityNotFoundException;
import android.content.Context;
import android.content.Intent;
import android.content.pm.LauncherApps;
import android.graphics.PixelFormat;
import android.graphics.Point;
import android.graphics.Rect;
import android.graphics.drawable.Drawable;
import android.os.Process;
import android.os.SystemProperties;
import android.util.Log;
import android.view.ContextThemeWrapper;
import android.view.Display;
import android.view.Gravity;
import android.view.LayoutInflater;
import android.view.View;
import android.view.WindowManager;
import android.widget.Toast;

import androidx.annotation.NonNull;
import androidx.annotation.Nullable;

import com.android.launcher3.AbstractFloatingView;
import com.android.launcher3.DeviceProfile;
import com.android.launcher3.DragSource;
import com.android.launcher3.DropTarget;
import com.android.launcher3.LauncherSettings.Favorites;
import com.android.launcher3.R;
import com.android.launcher3.dragndrop.DragController;
import com.android.launcher3.dragndrop.DragOptions;
import com.android.launcher3.dragndrop.DragView;
import com.android.launcher3.dragndrop.DraggableView;
import com.android.launcher3.folder.Folder;
import com.android.launcher3.folder.FolderIcon;
import com.android.launcher3.model.data.FolderInfo;
import com.android.launcher3.model.data.ItemInfo;
import com.android.launcher3.model.data.WorkspaceItemInfo;
import com.android.launcher3.taskbar.TaskbarNavButtonController.TaskbarButton;
import com.android.launcher3.touch.ItemClickHandler;
import com.android.launcher3.util.PackageManagerHelper;
import com.android.launcher3.util.Themes;
import com.android.launcher3.util.TraceHelper;
import com.android.launcher3.views.ActivityContext;
import com.android.quickstep.SysUINavigationMode;
import com.android.quickstep.SysUINavigationMode.Mode;
import com.android.systemui.shared.recents.model.Task;
import com.android.systemui.shared.system.ActivityManagerWrapper;
import com.android.systemui.shared.system.WindowManagerWrapper;

/**
 * The {@link ActivityContext} with which we inflate Taskbar-related Views. This allows UI elements
 * that are used by both Launcher and Taskbar (such as Folder) to reference a generic
 * ActivityContext and BaseDragLayer instead of the Launcher activity and its DragLayer.
 */
public class TaskbarActivityContext extends ContextThemeWrapper implements ActivityContext {

    private static final boolean ENABLE_THREE_BUTTON_TASKBAR =
            SystemProperties.getBoolean("persist.debug.taskbar_three_button", false);
    private static final String TAG = "TaskbarActivityContext";

    private static final String WINDOW_TITLE = "Taskbar";

    private final DeviceProfile mDeviceProfile;
    private final LayoutInflater mLayoutInflater;
    private final TaskbarDragLayer mDragLayer;
    private final TaskbarIconController mIconController;
    private final MyDragController mDragController;

    private final WindowManager mWindowManager;
    private WindowManager.LayoutParams mWindowLayoutParams;

    private final SysUINavigationMode.Mode mNavMode;
    private final TaskbarNavButtonController mNavButtonController;

    private final boolean mIsSafeModeEnabled;

    @NonNull
    private TaskbarUIController mUIController = TaskbarUIController.DEFAULT;

    private final View.OnClickListener mOnTaskbarIconClickListener;
    private final View.OnLongClickListener mOnTaskbarIconLongClickListener;

    public TaskbarActivityContext(Context windowContext, DeviceProfile dp,
            TaskbarNavButtonController buttonController) {
        super(windowContext, Themes.getActivityThemeRes(windowContext));
        mDeviceProfile = dp;
        mNavButtonController = buttonController;
        mNavMode = SysUINavigationMode.getMode(windowContext);
        mIsSafeModeEnabled = TraceHelper.allowIpcs("isSafeMode",
                () -> getPackageManager().isSafeMode());

        mOnTaskbarIconLongClickListener =
                new TaskbarDragController(this)::startSystemDragOnLongClick;
        mOnTaskbarIconClickListener = this::onTaskbarIconClicked;

        float taskbarIconSize = getResources().getDimension(R.dimen.taskbar_icon_size);
        float iconScale = taskbarIconSize / mDeviceProfile.iconSizePx;
        mDeviceProfile.updateIconSize(iconScale, getResources());

        mLayoutInflater = LayoutInflater.from(this).cloneInContext(this);
        mDragLayer = (TaskbarDragLayer) mLayoutInflater
                .inflate(R.layout.taskbar, null, false);
        mIconController = new TaskbarIconController(this, mDragLayer);
        mDragController = new MyDragController(this);

        Display display = windowContext.getDisplay();
        Context c = display.getDisplayId() == Display.DEFAULT_DISPLAY
                ? windowContext.getApplicationContext()
                : windowContext.getApplicationContext().createDisplayContext(display);
        mWindowManager = c.getSystemService(WindowManager.class);
    }

    public void init() {
        mWindowLayoutParams = new WindowManager.LayoutParams(
                MATCH_PARENT,
                mDeviceProfile.taskbarSize,
                TYPE_APPLICATION_OVERLAY,
                WindowManager.LayoutParams.FLAG_NOT_FOCUSABLE,
                PixelFormat.TRANSLUCENT);
        mWindowLayoutParams.setTitle(WINDOW_TITLE);
        mWindowLayoutParams.packageName = getPackageName();
        mWindowLayoutParams.gravity = Gravity.BOTTOM;
        mWindowLayoutParams.setFitInsetsTypes(0);
        mWindowLayoutParams.softInputMode = WindowManager.LayoutParams.SOFT_INPUT_ADJUST_NOTHING;
        mWindowLayoutParams.layoutInDisplayCutoutMode = LAYOUT_IN_DISPLAY_CUTOUT_MODE_ALWAYS;
        mWindowLayoutParams.setSystemApplicationOverlay(true);

        WindowManagerWrapper wmWrapper = WindowManagerWrapper.getInstance();
        wmWrapper.setProvidesInsetsTypes(
                mWindowLayoutParams,
                new int[] { ITYPE_EXTRA_NAVIGATION_BAR, ITYPE_BOTTOM_TAPPABLE_ELEMENT }
        );

        mIconController.init(mOnTaskbarIconClickListener, mOnTaskbarIconLongClickListener);
        mWindowManager.addView(mDragLayer, mWindowLayoutParams);
    }

    /**
     * Updates the TaskbarContainer height (pass deviceProfile.taskbarSize to reset).
     */
    public void setTaskbarWindowHeight(int height) {
        if (mWindowLayoutParams.height == height) {
            return;
        }
        mWindowLayoutParams.height = height;
        mWindowManager.updateViewLayout(mDragLayer, mWindowLayoutParams);
    }

    public boolean canShowNavButtons() {
        return ENABLE_THREE_BUTTON_TASKBAR && mNavMode == Mode.THREE_BUTTONS;
    }

    @Override
    public LayoutInflater getLayoutInflater() {
        return mLayoutInflater;
    }

    @Override
    public TaskbarDragLayer getDragLayer() {
        return mDragLayer;
    }

    @Override
    public DeviceProfile getDeviceProfile() {
        return mDeviceProfile;
    }

    @Override
    public Rect getFolderBoundingBox() {
        return mDragLayer.getFolderBoundingBox();
    }

    @Override
    public DragController getDragController() {
        return mDragController;
    }

    /**
     * Sets a new data-source for this taskbar instance
     */
    public void setUIController(@NonNull TaskbarUIController uiController) {
        mUIController.onDestroy();
        mUIController = uiController;
        mIconController.setUIController(mUIController);
        mUIController.onCreate();
    }

    /**
     * Called when this instance of taskbar is no longer needed
     */
    public void onDestroy() {
        setUIController(TaskbarUIController.DEFAULT);
        mIconController.onDestroy();
        mWindowManager.removeViewImmediate(mDragLayer);
    }

<<<<<<< HEAD
    void onNavigationButtonClick(@TaskbarButton int buttonType) {
        mNavButtonController.onButtonClick(buttonType);
=======
    public void updateSysuiStateFlags(int systemUiStateFlags, boolean fromInit) {
        mControllers.navbarButtonsViewController.updateStateForSysuiFlags(systemUiStateFlags,
                fromInit);
        mControllers.taskbarViewController.setImeIsVisible(
                mControllers.navbarButtonsViewController.isImeVisible());
        int shadeExpandedFlags = SYSUI_STATE_NOTIFICATION_PANEL_EXPANDED
                | SYSUI_STATE_QUICK_SETTINGS_EXPANDED;
        onNotificationShadeExpandChanged((systemUiStateFlags & shadeExpandedFlags) != 0, fromInit);
        mControllers.taskbarViewController.setRecentsButtonDisabled(
                mControllers.navbarButtonsViewController.isRecentsDisabled()
                        || isNavBarKidsModeActive());
        mControllers.stashedHandleViewController.setIsHomeButtonDisabled(
                mControllers.navbarButtonsViewController.isHomeDisabled());
        mControllers.taskbarKeyguardController.updateStateForSysuiFlags(systemUiStateFlags);
        mControllers.taskbarStashController.updateStateForSysuiFlags(
                systemUiStateFlags, fromInit || !isUserSetupComplete());
        mControllers.taskbarScrimViewController.updateStateForSysuiFlags(systemUiStateFlags,
                fromInit);
        mControllers.navButtonController.updateSysuiFlags(systemUiStateFlags);
        mControllers.taskbarForceVisibleImmersiveController.updateSysuiFlags(systemUiStateFlags);
    }

    /**
     * Hides the taskbar icons and background when the notication shade is expanded.
     */
    private void onNotificationShadeExpandChanged(boolean isExpanded, boolean skipAnim) {
        float alpha = isExpanded ? 0 : 1;
        AnimatorSet anim = new AnimatorSet();
        anim.play(mControllers.taskbarViewController.getTaskbarIconAlpha().getProperty(
                TaskbarViewController.ALPHA_INDEX_NOTIFICATION_EXPANDED).animateToValue(alpha));
        if (!isThreeButtonNav()) {
            anim.play(mControllers.taskbarDragLayerController.getNotificationShadeBgTaskbar()
                    .animateToValue(alpha));
        }
        anim.start();
        if (skipAnim) {
            anim.end();
        }
    }

    public void onRotationProposal(int rotation, boolean isValid) {
        mControllers.rotationButtonController.onRotationProposal(rotation, isValid);
    }

    public void disableNavBarElements(int displayId, int state1, int state2, boolean animate) {
        if (displayId != getDisplayId()) {
            return;
        }
        mControllers.rotationButtonController.onDisable2FlagChanged(state2);
    }

    public void onSystemBarAttributesChanged(int displayId, int behavior) {
        mControllers.rotationButtonController.onBehaviorChanged(displayId, behavior);
    }

    public void onNavButtonsDarkIntensityChanged(float darkIntensity) {
        if (!isUserSetupComplete()) {
            return;
        }
        mControllers.navbarButtonsViewController.getTaskbarNavButtonDarkIntensity()
                .updateValue(darkIntensity);
    }

    /**
     * Updates the TaskbarContainer to MATCH_PARENT vs original Taskbar size.
     */
    public void setTaskbarWindowFullscreen(boolean fullscreen) {
        mControllers.taskbarAutohideSuspendController.updateFlag(
                TaskbarAutohideSuspendController.FLAG_AUTOHIDE_SUSPEND_FULLSCREEN, fullscreen);
        mIsFullscreen = fullscreen;
        setTaskbarWindowHeight(fullscreen ? MATCH_PARENT : mLastRequestedNonFullscreenHeight);
    }

    /**
     * Reverts Taskbar window to its original size, if all floating views are closed and there is
     * no system drag operation in progress.
     */
    void maybeSetTaskbarWindowNotFullscreen() {
        if (AbstractFloatingView.getAnyView(this, TYPE_ALL) == null
                && !mControllers.taskbarDragController.isSystemDragInProgress()) {
            setTaskbarWindowFullscreen(false);
        }
    }

    public boolean isTaskbarWindowFullscreen() {
        return mIsFullscreen;
    }

    /**
     * Notify system to inset the rounded corner frame based on the task bar insets.
     */
    public void updateInsetRoundedCornerFrame(boolean shouldInsetsRoundedCorner) {
        if (!mDragLayer.isAttachedToWindow()
                || mWindowLayoutParams.insetsRoundedCornerFrame == shouldInsetsRoundedCorner) {
            return;
        }
        mWindowLayoutParams.insetsRoundedCornerFrame = shouldInsetsRoundedCorner;
        mWindowManager.updateViewLayout(mDragLayer, mWindowLayoutParams);
    }

    /**
     * Updates the TaskbarContainer height (pass {@link #getDefaultTaskbarWindowHeight()} to reset).
     */
    public void setTaskbarWindowHeight(int height) {
        if (mWindowLayoutParams.height == height || mIsDestroyed) {
            return;
        }
        if (height == MATCH_PARENT) {
            height = mDeviceProfile.heightPx;
        } else {
            mLastRequestedNonFullscreenHeight = height;
            if (mIsFullscreen) {
                // We still need to be fullscreen, so defer any change to our height until we call
                // setTaskbarWindowFullscreen(false). For example, this could happen when dragging
                // from the gesture region, as the drag will cancel the gesture and reset launcher's
                // state, which in turn normally would reset the taskbar window height as well.
                return;
            }
        }
        mWindowLayoutParams.height = height;
        mWindowLayoutParams.providedInternalImeInsets =
                Insets.of(0, height - mTaskbarHeightForIme, 0, 0);
        mWindowManager.updateViewLayout(mDragLayer, mWindowLayoutParams);
    }

    /**
     * Returns the default height of the window, including the static corner radii above taskbar.
     */
    public int getDefaultTaskbarWindowHeight() {
        return mDeviceProfile.taskbarSize + Math.max(getLeftCornerRadius(), getRightCornerRadius());
>>>>>>> ca9f9ebe
    }

    /**
     * Should be called when the IME visibility changes, so we can hide/show Taskbar accordingly.
     */
    public void setImeIsVisible(boolean isImeVisible) {
        mIconController.setImeIsVisible(isImeVisible);
    }

    /**
     * When in 3 button nav, the above doesn't get called since we prevent sysui nav bar from
     * instantiating at all, which is what's responsible for sending sysui state flags over.
     *
     * @param vis IME visibility flag
     */
    public void updateImeStatus(int displayId, int vis, boolean showImeSwitcher) {
        mIconController.updateImeStatus(displayId, vis, showImeSwitcher);
    }

    /**
     * Updates the TaskbarContainer to MATCH_PARENT vs original Taskbar size.
     */
    protected void setTaskbarWindowFullscreen(boolean fullscreen) {
        setTaskbarWindowHeight(fullscreen ? MATCH_PARENT : getDeviceProfile().taskbarSize);
    }

    protected void onTaskbarIconClicked(View view) {
        Object tag = view.getTag();
        if (tag instanceof Task) {
            Task task = (Task) tag;
            ActivityManagerWrapper.getInstance().startActivityFromRecents(task.key,
                    ActivityOptions.makeBasic());
        } else if (tag instanceof FolderInfo) {
            FolderIcon folderIcon = (FolderIcon) view;
            Folder folder = folderIcon.getFolder();
            setTaskbarWindowFullscreen(true);

            getDragLayer().post(() -> {
                folder.animateOpen();

                folder.iterateOverItems((itemInfo, itemView) -> {
                    itemView.setOnClickListener(mOnTaskbarIconClickListener);
                    itemView.setOnLongClickListener(mOnTaskbarIconLongClickListener);
                    // To play haptic when dragging, like other Taskbar items do.
                    itemView.setHapticFeedbackEnabled(true);
                    return false;
                });
            });
        } else if (tag instanceof WorkspaceItemInfo) {
            WorkspaceItemInfo info = (WorkspaceItemInfo) tag;
            if (!(info.isDisabled() && ItemClickHandler.handleDisabledItemClicked(info, this))) {
                Intent intent = new Intent(info.getIntent())
                        .addFlags(Intent.FLAG_ACTIVITY_NEW_TASK);
                try {
                    if (mIsSafeModeEnabled && !PackageManagerHelper.isSystemApp(this, intent)) {
                        Toast.makeText(this, R.string.safemode_shortcut_error,
                                Toast.LENGTH_SHORT).show();
                    } else  if (info.isPromise()) {
                        intent = new PackageManagerHelper(this)
                                .getMarketIntent(info.getTargetPackage())
                                .addFlags(Intent.FLAG_ACTIVITY_NEW_TASK);
                        startActivity(intent);

                    } else if (info.itemType == Favorites.ITEM_TYPE_DEEP_SHORTCUT) {
                        String id = info.getDeepShortcutId();
                        String packageName = intent.getPackage();
                        getSystemService(LauncherApps.class)
                                .startShortcut(packageName, id, null, null, info.user);
                    } else if (info.user.equals(Process.myUserHandle())) {
                        startActivity(intent);
                    } else {
                        getSystemService(LauncherApps.class).startMainActivity(
                                intent.getComponent(), info.user, intent.getSourceBounds(), null);
                    }
                } catch (NullPointerException | ActivityNotFoundException | SecurityException e) {
                    Toast.makeText(this, R.string.activity_not_found, Toast.LENGTH_SHORT)
                            .show();
                    Log.e(TAG, "Unable to launch. tag=" + info + " intent=" + intent, e);
                }
            }
        } else {
            Log.e(TAG, "Unknown type clicked: " + tag);
        }

        AbstractFloatingView.closeAllOpenViews(this);
    }

    private static class MyDragController extends DragController<TaskbarActivityContext> {
        MyDragController(TaskbarActivityContext activity) {
            super(activity);
        }

        @Override
        protected DragView startDrag(@Nullable Drawable drawable, @Nullable View view,
                DraggableView originalView, int dragLayerX, int dragLayerY, DragSource source,
                ItemInfo dragInfo, Point dragOffset, Rect dragRegion, float initialDragViewScale,
                float dragViewScaleOnDrop, DragOptions options) {
            return null;
        }

        @Override
        protected void exitDrag() {
        }

        @Override
        protected DropTarget getDefaultDropTarget(int[] dropCoordinates) {
            return null;
        }
    }
}<|MERGE_RESOLUTION|>--- conflicted
+++ resolved
@@ -15,69 +15,88 @@
  */
 package com.android.launcher3.taskbar;
 
+import static android.content.pm.PackageManager.FEATURE_PC;
 import static android.view.ViewGroup.LayoutParams.MATCH_PARENT;
+import static android.view.WindowManager.LayoutParams.FLAG_NOT_FOCUSABLE;
 import static android.view.WindowManager.LayoutParams.LAYOUT_IN_DISPLAY_CUTOUT_MODE_ALWAYS;
-import static android.view.WindowManager.LayoutParams.TYPE_APPLICATION_OVERLAY;
-
+import static android.view.WindowManager.LayoutParams.TYPE_NAVIGATION_BAR_PANEL;
+
+import static com.android.launcher3.AbstractFloatingView.TYPE_ALL;
+import static com.android.launcher3.ResourceUtils.getBoolByName;
+import static com.android.launcher3.logging.StatsLogManager.LauncherEvent.LAUNCHER_FOLDER_OPEN;
+import static com.android.systemui.shared.system.QuickStepContract.SYSUI_STATE_NOTIFICATION_PANEL_EXPANDED;
+import static com.android.systemui.shared.system.QuickStepContract.SYSUI_STATE_QUICK_SETTINGS_EXPANDED;
 import static com.android.systemui.shared.system.WindowManagerWrapper.ITYPE_BOTTOM_TAPPABLE_ELEMENT;
 import static com.android.systemui.shared.system.WindowManagerWrapper.ITYPE_EXTRA_NAVIGATION_BAR;
 
+import android.animation.AnimatorSet;
 import android.app.ActivityOptions;
 import android.content.ActivityNotFoundException;
 import android.content.Context;
 import android.content.Intent;
+import android.content.pm.ActivityInfo.Config;
 import android.content.pm.LauncherApps;
+import android.content.res.Resources;
+import android.graphics.Insets;
 import android.graphics.PixelFormat;
-import android.graphics.Point;
 import android.graphics.Rect;
-import android.graphics.drawable.Drawable;
 import android.os.Process;
 import android.os.SystemProperties;
+import android.provider.Settings;
 import android.util.Log;
-import android.view.ContextThemeWrapper;
 import android.view.Display;
 import android.view.Gravity;
-import android.view.LayoutInflater;
+import android.view.RoundedCorner;
 import android.view.View;
 import android.view.WindowManager;
+import android.view.WindowManagerGlobal;
+import android.widget.FrameLayout;
 import android.widget.Toast;
 
 import androidx.annotation.NonNull;
 import androidx.annotation.Nullable;
 
 import com.android.launcher3.AbstractFloatingView;
+import com.android.launcher3.BubbleTextView;
 import com.android.launcher3.DeviceProfile;
-import com.android.launcher3.DragSource;
-import com.android.launcher3.DropTarget;
 import com.android.launcher3.LauncherSettings.Favorites;
 import com.android.launcher3.R;
-import com.android.launcher3.dragndrop.DragController;
-import com.android.launcher3.dragndrop.DragOptions;
-import com.android.launcher3.dragndrop.DragView;
-import com.android.launcher3.dragndrop.DraggableView;
+import com.android.launcher3.dot.DotInfo;
 import com.android.launcher3.folder.Folder;
 import com.android.launcher3.folder.FolderIcon;
+import com.android.launcher3.logger.LauncherAtom;
+import com.android.launcher3.model.data.AppInfo;
 import com.android.launcher3.model.data.FolderInfo;
 import com.android.launcher3.model.data.ItemInfo;
 import com.android.launcher3.model.data.WorkspaceItemInfo;
-import com.android.launcher3.taskbar.TaskbarNavButtonController.TaskbarButton;
+import com.android.launcher3.popup.PopupDataProvider;
+import com.android.launcher3.taskbar.allapps.TaskbarAllAppsController;
+import com.android.launcher3.testing.TestLogging;
+import com.android.launcher3.testing.TestProtocol;
 import com.android.launcher3.touch.ItemClickHandler;
+import com.android.launcher3.util.DisplayController;
+import com.android.launcher3.util.DisplayController.NavigationMode;
 import com.android.launcher3.util.PackageManagerHelper;
-import com.android.launcher3.util.Themes;
+import com.android.launcher3.util.SettingsCache;
 import com.android.launcher3.util.TraceHelper;
+import com.android.launcher3.util.ViewCache;
 import com.android.launcher3.views.ActivityContext;
-import com.android.quickstep.SysUINavigationMode;
-import com.android.quickstep.SysUINavigationMode.Mode;
 import com.android.systemui.shared.recents.model.Task;
+import com.android.systemui.shared.rotation.RotationButtonController;
 import com.android.systemui.shared.system.ActivityManagerWrapper;
 import com.android.systemui.shared.system.WindowManagerWrapper;
+import com.android.systemui.unfold.util.ScopedUnfoldTransitionProgressProvider;
+
+import java.io.PrintWriter;
 
 /**
  * The {@link ActivityContext} with which we inflate Taskbar-related Views. This allows UI elements
  * that are used by both Launcher and Taskbar (such as Folder) to reference a generic
  * ActivityContext and BaseDragLayer instead of the Launcher activity and its DragLayer.
  */
-public class TaskbarActivityContext extends ContextThemeWrapper implements ActivityContext {
+public class TaskbarActivityContext extends BaseTaskbarContext {
+
+    private static final String IME_DRAWS_IME_NAV_BAR_RES_NAME = "config_imeDrawsImeNavBar";
 
     private static final boolean ENABLE_THREE_BUTTON_TASKBAR =
             SystemProperties.getBoolean("persist.debug.taskbar_three_button", false);
@@ -85,99 +104,183 @@
 
     private static final String WINDOW_TITLE = "Taskbar";
 
-    private final DeviceProfile mDeviceProfile;
-    private final LayoutInflater mLayoutInflater;
     private final TaskbarDragLayer mDragLayer;
-    private final TaskbarIconController mIconController;
-    private final MyDragController mDragController;
+    private final TaskbarControllers mControllers;
 
     private final WindowManager mWindowManager;
+    private final @Nullable RoundedCorner mLeftCorner, mRightCorner;
+    private final int mTaskbarHeightForIme;
     private WindowManager.LayoutParams mWindowLayoutParams;
-
-    private final SysUINavigationMode.Mode mNavMode;
-    private final TaskbarNavButtonController mNavButtonController;
+    private boolean mIsFullscreen;
+    // The size we should return to when we call setTaskbarWindowFullscreen(false)
+    private int mLastRequestedNonFullscreenHeight;
+
+    private final NavigationMode mNavMode;
+    private final boolean mImeDrawsImeNavBar;
+    private final ViewCache mViewCache = new ViewCache();
 
     private final boolean mIsSafeModeEnabled;
-
-    @NonNull
-    private TaskbarUIController mUIController = TaskbarUIController.DEFAULT;
-
-    private final View.OnClickListener mOnTaskbarIconClickListener;
-    private final View.OnLongClickListener mOnTaskbarIconLongClickListener;
+    private final boolean mIsUserSetupComplete;
+    private final boolean mIsNavBarForceVisible;
+    private final boolean mIsNavBarKidsMode;
+    private boolean mIsDestroyed = false;
+    // The flag to know if the window is excluded from magnification region computation.
+    private boolean mIsExcludeFromMagnificationRegion = false;
+    private boolean mBindingItems = false;
+
+    private final TaskbarShortcutMenuAccessibilityDelegate mAccessibilityDelegate;
 
     public TaskbarActivityContext(Context windowContext, DeviceProfile dp,
-            TaskbarNavButtonController buttonController) {
-        super(windowContext, Themes.getActivityThemeRes(windowContext));
+            TaskbarNavButtonController buttonController, ScopedUnfoldTransitionProgressProvider
+            unfoldTransitionProgressProvider) {
+        super(windowContext);
         mDeviceProfile = dp;
-        mNavButtonController = buttonController;
-        mNavMode = SysUINavigationMode.getMode(windowContext);
+
+        final Resources resources = getResources();
+
+        mNavMode = DisplayController.getNavigationMode(windowContext);
+        mImeDrawsImeNavBar = getBoolByName(IME_DRAWS_IME_NAV_BAR_RES_NAME, resources, false);
         mIsSafeModeEnabled = TraceHelper.allowIpcs("isSafeMode",
                 () -> getPackageManager().isSafeMode());
-
-        mOnTaskbarIconLongClickListener =
-                new TaskbarDragController(this)::startSystemDragOnLongClick;
-        mOnTaskbarIconClickListener = this::onTaskbarIconClicked;
-
-        float taskbarIconSize = getResources().getDimension(R.dimen.taskbar_icon_size);
-        float iconScale = taskbarIconSize / mDeviceProfile.iconSizePx;
-        mDeviceProfile.updateIconSize(iconScale, getResources());
-
-        mLayoutInflater = LayoutInflater.from(this).cloneInContext(this);
-        mDragLayer = (TaskbarDragLayer) mLayoutInflater
-                .inflate(R.layout.taskbar, null, false);
-        mIconController = new TaskbarIconController(this, mDragLayer);
-        mDragController = new MyDragController(this);
+        mIsUserSetupComplete = SettingsCache.INSTANCE.get(this).getValue(
+                Settings.Secure.getUriFor(Settings.Secure.USER_SETUP_COMPLETE), 0);
+        mIsNavBarForceVisible = SettingsCache.INSTANCE.get(this).getValue(
+                Settings.Secure.getUriFor(Settings.Secure.NAV_BAR_FORCE_VISIBLE), 0);
+        mIsNavBarKidsMode = SettingsCache.INSTANCE.get(this).getValue(
+                Settings.Secure.getUriFor(Settings.Secure.NAV_BAR_KIDS_MODE), 0);
+
+        updateIconSize(resources);
+        mTaskbarHeightForIme = resources.getDimensionPixelSize(R.dimen.taskbar_ime_size);
+
+        // Inflate views.
+        mDragLayer = (TaskbarDragLayer) mLayoutInflater.inflate(
+                R.layout.taskbar, null, false);
+        TaskbarView taskbarView = mDragLayer.findViewById(R.id.taskbar_view);
+        TaskbarScrimView taskbarScrimView = mDragLayer.findViewById(R.id.taskbar_scrim);
+        FrameLayout navButtonsView = mDragLayer.findViewById(R.id.navbuttons_view);
+        StashedHandleView stashedHandleView = mDragLayer.findViewById(R.id.stashed_handle);
 
         Display display = windowContext.getDisplay();
         Context c = display.getDisplayId() == Display.DEFAULT_DISPLAY
                 ? windowContext.getApplicationContext()
                 : windowContext.getApplicationContext().createDisplayContext(display);
         mWindowManager = c.getSystemService(WindowManager.class);
-    }
-
-    public void init() {
-        mWindowLayoutParams = new WindowManager.LayoutParams(
-                MATCH_PARENT,
-                mDeviceProfile.taskbarSize,
-                TYPE_APPLICATION_OVERLAY,
-                WindowManager.LayoutParams.FLAG_NOT_FOCUSABLE,
-                PixelFormat.TRANSLUCENT);
-        mWindowLayoutParams.setTitle(WINDOW_TITLE);
-        mWindowLayoutParams.packageName = getPackageName();
-        mWindowLayoutParams.gravity = Gravity.BOTTOM;
-        mWindowLayoutParams.setFitInsetsTypes(0);
-        mWindowLayoutParams.softInputMode = WindowManager.LayoutParams.SOFT_INPUT_ADJUST_NOTHING;
-        mWindowLayoutParams.layoutInDisplayCutoutMode = LAYOUT_IN_DISPLAY_CUTOUT_MODE_ALWAYS;
-        mWindowLayoutParams.setSystemApplicationOverlay(true);
+        mLeftCorner = display.getRoundedCorner(RoundedCorner.POSITION_BOTTOM_LEFT);
+        mRightCorner = display.getRoundedCorner(RoundedCorner.POSITION_BOTTOM_RIGHT);
+
+        mAccessibilityDelegate = new TaskbarShortcutMenuAccessibilityDelegate(this);
+
+        // Construct controllers.
+        mControllers = new TaskbarControllers(this,
+                new TaskbarDragController(this),
+                buttonController,
+                getPackageManager().hasSystemFeature(FEATURE_PC)
+                        ? new DesktopNavbarButtonsViewController(this, navButtonsView) :
+                        new NavbarButtonsViewController(this, navButtonsView),
+                new RotationButtonController(this,
+                        c.getColor(R.color.taskbar_nav_icon_light_color),
+                        c.getColor(R.color.taskbar_nav_icon_dark_color),
+                        R.drawable.ic_sysbar_rotate_button_ccw_start_0,
+                        R.drawable.ic_sysbar_rotate_button_ccw_start_90,
+                        R.drawable.ic_sysbar_rotate_button_cw_start_0,
+                        R.drawable.ic_sysbar_rotate_button_cw_start_90,
+                        () -> getDisplay().getRotation()),
+                new TaskbarDragLayerController(this, mDragLayer),
+                new TaskbarViewController(this, taskbarView),
+                new TaskbarScrimViewController(this, taskbarScrimView),
+                new TaskbarUnfoldAnimationController(this, unfoldTransitionProgressProvider,
+                        mWindowManager, WindowManagerGlobal.getWindowManagerService()),
+                new TaskbarKeyguardController(this),
+                new StashedHandleViewController(this, stashedHandleView),
+                new TaskbarStashController(this),
+                new TaskbarEduController(this),
+                new TaskbarAutohideSuspendController(this),
+                new TaskbarPopupController(this),
+                new TaskbarForceVisibleImmersiveController(this),
+                new TaskbarAllAppsController(this));
+    }
+
+    public void init(TaskbarSharedState sharedState) {
+        mLastRequestedNonFullscreenHeight = getDefaultTaskbarWindowHeight();
+        mWindowLayoutParams = createDefaultWindowLayoutParams();
 
         WindowManagerWrapper wmWrapper = WindowManagerWrapper.getInstance();
         wmWrapper.setProvidesInsetsTypes(
                 mWindowLayoutParams,
                 new int[] { ITYPE_EXTRA_NAVIGATION_BAR, ITYPE_BOTTOM_TAPPABLE_ELEMENT }
         );
-
-        mIconController.init(mOnTaskbarIconClickListener, mOnTaskbarIconLongClickListener);
+        // Adjust the frame by the rounded corners (ie. leaving just the bar as the inset) when
+        // the IME is showing
+        mWindowLayoutParams.providedInternalImeInsets = Insets.of(0,
+                getDefaultTaskbarWindowHeight() - mTaskbarHeightForIme, 0, 0);
+
+        mWindowLayoutParams.insetsRoundedCornerFrame = true;
+
+        // Initialize controllers after all are constructed.
+        mControllers.init(sharedState);
+        updateSysuiStateFlags(sharedState.sysuiStateFlags, true /* fromInit */);
+
         mWindowManager.addView(mDragLayer, mWindowLayoutParams);
     }
 
-    /**
-     * Updates the TaskbarContainer height (pass deviceProfile.taskbarSize to reset).
-     */
-    public void setTaskbarWindowHeight(int height) {
-        if (mWindowLayoutParams.height == height) {
-            return;
-        }
-        mWindowLayoutParams.height = height;
-        mWindowManager.updateViewLayout(mDragLayer, mWindowLayoutParams);
-    }
-
-    public boolean canShowNavButtons() {
-        return ENABLE_THREE_BUTTON_TASKBAR && mNavMode == Mode.THREE_BUTTONS;
-    }
-
-    @Override
-    public LayoutInflater getLayoutInflater() {
-        return mLayoutInflater;
+    @Override
+    public void updateDeviceProfile(DeviceProfile dp) {
+        mDeviceProfile = dp;
+        updateIconSize(getResources());
+        dispatchDeviceProfileChanged();
+    }
+
+    private void updateIconSize(Resources resources) {
+        float taskbarIconSize = resources.getDimension(R.dimen.taskbar_icon_size);
+        mDeviceProfile.updateIconSize(1, resources);
+        float iconScale = taskbarIconSize / mDeviceProfile.iconSizePx;
+        mDeviceProfile.updateIconSize(iconScale, resources);
+        mDeviceProfile.updateAllAppsIconSize(1, resources); // Leave all apps unscaled.
+    }
+
+    /** Creates LayoutParams for adding a view directly to WindowManager as a new window */
+    public WindowManager.LayoutParams createDefaultWindowLayoutParams() {
+        WindowManager.LayoutParams windowLayoutParams = new WindowManager.LayoutParams(
+                MATCH_PARENT,
+                mLastRequestedNonFullscreenHeight,
+                TYPE_NAVIGATION_BAR_PANEL,
+                WindowManager.LayoutParams.FLAG_NOT_FOCUSABLE
+                        | WindowManager.LayoutParams.FLAG_SLIPPERY,
+                PixelFormat.TRANSLUCENT);
+        windowLayoutParams.setTitle(WINDOW_TITLE);
+        windowLayoutParams.packageName = getPackageName();
+        windowLayoutParams.gravity = Gravity.BOTTOM;
+        windowLayoutParams.setFitInsetsTypes(0);
+        windowLayoutParams.receiveInsetsIgnoringZOrder = true;
+        windowLayoutParams.softInputMode = WindowManager.LayoutParams.SOFT_INPUT_ADJUST_NOTHING;
+        windowLayoutParams.layoutInDisplayCutoutMode = LAYOUT_IN_DISPLAY_CUTOUT_MODE_ALWAYS;
+        windowLayoutParams.privateFlags =
+                WindowManager.LayoutParams.PRIVATE_FLAG_NO_MOVE_ANIMATION;
+        return windowLayoutParams;
+    }
+
+    public void onConfigurationChanged(@Config int configChanges) {
+        mControllers.onConfigurationChanged(configChanges);
+    }
+
+    public boolean isThreeButtonNav() {
+        return mNavMode == NavigationMode.THREE_BUTTONS;
+    }
+
+    public boolean isGestureNav() {
+        return mNavMode == NavigationMode.NO_BUTTON;
+    }
+
+    public boolean imeDrawsImeNavBar() {
+        return mImeDrawsImeNavBar;
+    }
+
+    public int getLeftCornerRadius() {
+        return mLeftCorner == null ? 0 : mLeftCorner.getRadius();
+    }
+
+    public int getRightCornerRadius() {
+        return mRightCorner == null ? 0 : mRightCorner.getRadius();
     }
 
     @Override
@@ -186,43 +289,145 @@
     }
 
     @Override
-    public DeviceProfile getDeviceProfile() {
-        return mDeviceProfile;
-    }
-
-    @Override
     public Rect getFolderBoundingBox() {
-        return mDragLayer.getFolderBoundingBox();
-    }
-
-    @Override
-    public DragController getDragController() {
-        return mDragController;
+        return mControllers.taskbarDragLayerController.getFolderBoundingBox();
+    }
+
+    @Override
+    public TaskbarDragController getDragController() {
+        return mControllers.taskbarDragController;
+    }
+
+    @Override
+    public ViewCache getViewCache() {
+        return mViewCache;
+    }
+
+    @Override
+    public View.OnClickListener getItemOnClickListener() {
+        return this::onTaskbarIconClicked;
+    }
+
+    /**
+     * Change from hotseat/predicted hotseat to taskbar container.
+     */
+    @Override
+    public void applyOverwritesToLogItem(LauncherAtom.ItemInfo.Builder itemInfoBuilder) {
+        if (!itemInfoBuilder.hasContainerInfo()) {
+            return;
+        }
+        LauncherAtom.ContainerInfo oldContainer = itemInfoBuilder.getContainerInfo();
+
+        if (oldContainer.hasPredictedHotseatContainer()) {
+            LauncherAtom.PredictedHotseatContainer predictedHotseat =
+                    oldContainer.getPredictedHotseatContainer();
+            LauncherAtom.TaskBarContainer.Builder taskbarBuilder =
+                    LauncherAtom.TaskBarContainer.newBuilder();
+
+            if (predictedHotseat.hasIndex()) {
+                taskbarBuilder.setIndex(predictedHotseat.getIndex());
+            }
+            if (predictedHotseat.hasCardinality()) {
+                taskbarBuilder.setCardinality(predictedHotseat.getCardinality());
+            }
+
+            itemInfoBuilder.setContainerInfo(LauncherAtom.ContainerInfo.newBuilder()
+                    .setTaskBarContainer(taskbarBuilder));
+        } else if (oldContainer.hasHotseat()) {
+            LauncherAtom.HotseatContainer hotseat = oldContainer.getHotseat();
+            LauncherAtom.TaskBarContainer.Builder taskbarBuilder =
+                    LauncherAtom.TaskBarContainer.newBuilder();
+
+            if (hotseat.hasIndex()) {
+                taskbarBuilder.setIndex(hotseat.getIndex());
+            }
+
+            itemInfoBuilder.setContainerInfo(LauncherAtom.ContainerInfo.newBuilder()
+                    .setTaskBarContainer(taskbarBuilder));
+        } else if (oldContainer.hasFolder() && oldContainer.getFolder().hasHotseat()) {
+            LauncherAtom.FolderContainer.Builder folderBuilder = oldContainer.getFolder()
+                    .toBuilder();
+            LauncherAtom.HotseatContainer hotseat = folderBuilder.getHotseat();
+            LauncherAtom.TaskBarContainer.Builder taskbarBuilder =
+                    LauncherAtom.TaskBarContainer.newBuilder();
+
+            if (hotseat.hasIndex()) {
+                taskbarBuilder.setIndex(hotseat.getIndex());
+            }
+
+            folderBuilder.setTaskbar(taskbarBuilder);
+            folderBuilder.clearHotseat();
+            itemInfoBuilder.setContainerInfo(LauncherAtom.ContainerInfo.newBuilder()
+                    .setFolder(folderBuilder));
+        }
+    }
+
+    @Override
+    public DotInfo getDotInfoForItem(ItemInfo info) {
+        return getPopupDataProvider().getDotInfoForItem(info);
+    }
+
+    @NonNull
+    @Override
+    public PopupDataProvider getPopupDataProvider() {
+        return mControllers.taskbarPopupController.getPopupDataProvider();
+    }
+
+    @Override
+    public View.AccessibilityDelegate getAccessibilityDelegate() {
+        return mAccessibilityDelegate;
+    }
+
+    @Override
+    public boolean isBindingItems() {
+        return mBindingItems;
+    }
+
+    public void setBindingItems(boolean bindingItems) {
+        mBindingItems = bindingItems;
+    }
+
+    @Override
+    public void onDragStart() {
+        setTaskbarWindowFullscreen(true);
+    }
+
+    @Override
+    public void onDragEnd() {
+        maybeSetTaskbarWindowNotFullscreen();
+    }
+
+    @Override
+    public void onPopupVisibilityChanged(boolean isVisible) {
+        setTaskbarWindowFocusable(isVisible);
     }
 
     /**
      * Sets a new data-source for this taskbar instance
      */
     public void setUIController(@NonNull TaskbarUIController uiController) {
-        mUIController.onDestroy();
-        mUIController = uiController;
-        mIconController.setUIController(mUIController);
-        mUIController.onCreate();
+        mControllers.uiController.onDestroy();
+        mControllers.uiController = uiController;
+        mControllers.uiController.init(mControllers);
+    }
+
+    /**
+     * Sets the flag indicating setup UI is visible
+     */
+    public void setSetupUIVisible(boolean isVisible) {
+        mControllers.taskbarStashController.setSetupUIVisible(isVisible);
     }
 
     /**
      * Called when this instance of taskbar is no longer needed
      */
     public void onDestroy() {
+        mIsDestroyed = true;
         setUIController(TaskbarUIController.DEFAULT);
-        mIconController.onDestroy();
+        mControllers.onDestroy();
         mWindowManager.removeViewImmediate(mDragLayer);
     }
 
-<<<<<<< HEAD
-    void onNavigationButtonClick(@TaskbarButton int buttonType) {
-        mNavButtonController.onButtonClick(buttonType);
-=======
     public void updateSysuiStateFlags(int systemUiStateFlags, boolean fromInit) {
         mControllers.navbarButtonsViewController.updateStateForSysuiFlags(systemUiStateFlags,
                 fromInit);
@@ -353,31 +558,49 @@
      */
     public int getDefaultTaskbarWindowHeight() {
         return mDeviceProfile.taskbarSize + Math.max(getLeftCornerRadius(), getRightCornerRadius());
->>>>>>> ca9f9ebe
-    }
-
-    /**
-     * Should be called when the IME visibility changes, so we can hide/show Taskbar accordingly.
-     */
-    public void setImeIsVisible(boolean isImeVisible) {
-        mIconController.setImeIsVisible(isImeVisible);
-    }
-
-    /**
-     * When in 3 button nav, the above doesn't get called since we prevent sysui nav bar from
-     * instantiating at all, which is what's responsible for sending sysui state flags over.
-     *
-     * @param vis IME visibility flag
-     */
-    public void updateImeStatus(int displayId, int vis, boolean showImeSwitcher) {
-        mIconController.updateImeStatus(displayId, vis, showImeSwitcher);
-    }
-
-    /**
-     * Updates the TaskbarContainer to MATCH_PARENT vs original Taskbar size.
-     */
-    protected void setTaskbarWindowFullscreen(boolean fullscreen) {
-        setTaskbarWindowHeight(fullscreen ? MATCH_PARENT : getDeviceProfile().taskbarSize);
+    }
+
+    /**
+     * Returns the bottom insets taskbar provides to the IME when IME is visible.
+     */
+    public int getTaskbarHeightForIme() {
+        return mTaskbarHeightForIme;
+    }
+
+    /**
+     * Either adds or removes {@link WindowManager.LayoutParams#FLAG_NOT_FOCUSABLE} on the taskbar
+     * window.
+     */
+    public void setTaskbarWindowFocusable(boolean focusable) {
+        if (focusable) {
+            mWindowLayoutParams.flags &= ~FLAG_NOT_FOCUSABLE;
+        } else {
+            mWindowLayoutParams.flags |= FLAG_NOT_FOCUSABLE;
+        }
+        mWindowManager.updateViewLayout(mDragLayer, mWindowLayoutParams);
+    }
+
+    /**
+     * Either adds or removes {@link WindowManager.LayoutParams#FLAG_NOT_FOCUSABLE} on the taskbar
+     * window. If we're now focusable, also move nav buttons to a separate window above IME.
+     */
+    public void setTaskbarWindowFocusableForIme(boolean focusable) {
+        if (focusable) {
+            mControllers.navbarButtonsViewController.moveNavButtonsToNewWindow();
+        } else {
+            mControllers.navbarButtonsViewController.moveNavButtonsBackToTaskbarWindow();
+        }
+        setTaskbarWindowFocusable(focusable);
+    }
+
+    /** Adds the given view to WindowManager with the provided LayoutParams (creates new window). */
+    public void addWindowView(View view, WindowManager.LayoutParams windowLayoutParams) {
+        mWindowManager.addView(view, windowLayoutParams);
+    }
+
+    /** Removes the given view from WindowManager. See {@link #addWindowView}. */
+    public void removeWindowView(View view) {
+        mWindowManager.removeViewImmediate(view);
     }
 
     protected void onTaskbarIconClicked(View view) {
@@ -389,14 +612,26 @@
         } else if (tag instanceof FolderInfo) {
             FolderIcon folderIcon = (FolderIcon) view;
             Folder folder = folderIcon.getFolder();
+
+            folder.setOnFolderStateChangedListener(newState -> {
+                if (newState == Folder.STATE_OPEN) {
+                    setTaskbarWindowFocusableForIme(true);
+                } else if (newState == Folder.STATE_CLOSED) {
+                    // Defer by a frame to ensure we're no longer fullscreen and thus won't jump.
+                    getDragLayer().post(() -> setTaskbarWindowFocusableForIme(false));
+                    folder.setOnFolderStateChangedListener(null);
+                }
+            });
+
             setTaskbarWindowFullscreen(true);
 
             getDragLayer().post(() -> {
                 folder.animateOpen();
+                getStatsLogManager().logger().withItemInfo(folder.mInfo).log(LAUNCHER_FOLDER_OPEN);
 
                 folder.iterateOverItems((itemInfo, itemView) -> {
-                    itemView.setOnClickListener(mOnTaskbarIconClickListener);
-                    itemView.setOnLongClickListener(mOnTaskbarIconLongClickListener);
+                    mControllers.taskbarViewController
+                            .setClickAndLongClickListenersForIcon(itemView);
                     // To play haptic when dragging, like other Taskbar items do.
                     itemView.setHapticFeedbackEnabled(true);
                     return false;
@@ -404,7 +639,9 @@
             });
         } else if (tag instanceof WorkspaceItemInfo) {
             WorkspaceItemInfo info = (WorkspaceItemInfo) tag;
-            if (!(info.isDisabled() && ItemClickHandler.handleDisabledItemClicked(info, this))) {
+            if (info.isDisabled()) {
+                ItemClickHandler.handleDisabledItemClicked(info, this);
+            } else {
                 Intent intent = new Intent(info.getIntent())
                         .addFlags(Intent.FLAG_ACTIVITY_NEW_TASK);
                 try {
@@ -412,28 +649,33 @@
                         Toast.makeText(this, R.string.safemode_shortcut_error,
                                 Toast.LENGTH_SHORT).show();
                     } else  if (info.isPromise()) {
+                        TestLogging.recordEvent(
+                                TestProtocol.SEQUENCE_MAIN, "start: taskbarPromiseIcon");
                         intent = new PackageManagerHelper(this)
                                 .getMarketIntent(info.getTargetPackage())
                                 .addFlags(Intent.FLAG_ACTIVITY_NEW_TASK);
                         startActivity(intent);
 
                     } else if (info.itemType == Favorites.ITEM_TYPE_DEEP_SHORTCUT) {
+                        TestLogging.recordEvent(
+                                TestProtocol.SEQUENCE_MAIN, "start: taskbarDeepShortcut");
                         String id = info.getDeepShortcutId();
                         String packageName = intent.getPackage();
                         getSystemService(LauncherApps.class)
                                 .startShortcut(packageName, id, null, null, info.user);
-                    } else if (info.user.equals(Process.myUserHandle())) {
-                        startActivity(intent);
                     } else {
-                        getSystemService(LauncherApps.class).startMainActivity(
-                                intent.getComponent(), info.user, intent.getSourceBounds(), null);
+                        startItemInfoActivity(info);
                     }
+
+                    mControllers.uiController.onTaskbarIconLaunched(info);
                 } catch (NullPointerException | ActivityNotFoundException | SecurityException e) {
                     Toast.makeText(this, R.string.activity_not_found, Toast.LENGTH_SHORT)
                             .show();
                     Log.e(TAG, "Unable to launch. tag=" + info + " intent=" + intent, e);
                 }
             }
+        } else if (tag instanceof AppInfo) {
+            startItemInfoActivity((AppInfo) tag);
         } else {
             Log.e(TAG, "Unknown type clicked: " + tag);
         }
@@ -441,26 +683,92 @@
         AbstractFloatingView.closeAllOpenViews(this);
     }
 
-    private static class MyDragController extends DragController<TaskbarActivityContext> {
-        MyDragController(TaskbarActivityContext activity) {
-            super(activity);
-        }
-
-        @Override
-        protected DragView startDrag(@Nullable Drawable drawable, @Nullable View view,
-                DraggableView originalView, int dragLayerX, int dragLayerY, DragSource source,
-                ItemInfo dragInfo, Point dragOffset, Rect dragRegion, float initialDragViewScale,
-                float dragViewScaleOnDrop, DragOptions options) {
-            return null;
-        }
-
-        @Override
-        protected void exitDrag() {
-        }
-
-        @Override
-        protected DropTarget getDefaultDropTarget(int[] dropCoordinates) {
-            return null;
-        }
+    private void startItemInfoActivity(ItemInfo info) {
+        Intent intent = new Intent(info.getIntent())
+                .addFlags(Intent.FLAG_ACTIVITY_NEW_TASK);
+        try {
+            TestLogging.recordEvent(TestProtocol.SEQUENCE_MAIN, "start: taskbarAppIcon");
+            if (info.user.equals(Process.myUserHandle())) {
+                // TODO(b/216683257): Use startActivityForResult for search results that require it.
+                startActivity(intent);
+            } else {
+                getSystemService(LauncherApps.class).startMainActivity(
+                        intent.getComponent(), info.user, intent.getSourceBounds(), null);
+            }
+        } catch (NullPointerException | ActivityNotFoundException | SecurityException e) {
+            Toast.makeText(this, R.string.activity_not_found, Toast.LENGTH_SHORT)
+                    .show();
+            Log.e(TAG, "Unable to launch. tag=" + info + " intent=" + intent, e);
+        }
+    }
+
+    /**
+     * Called when we detect a long press in the nav region before passing the gesture slop.
+     * @return Whether taskbar handled the long press, and thus should cancel the gesture.
+     */
+    public boolean onLongPressToUnstashTaskbar() {
+        return mControllers.taskbarStashController.onLongPressToUnstashTaskbar();
+    }
+
+    /**
+     * Called when we detect a motion down or up/cancel in the nav region while stashed.
+     * @param animateForward Whether to animate towards the unstashed hint state or back to stashed.
+     */
+    public void startTaskbarUnstashHint(boolean animateForward) {
+        mControllers.taskbarStashController.startUnstashHint(animateForward);
+    }
+
+    protected boolean isUserSetupComplete() {
+        return mIsUserSetupComplete;
+    }
+
+    protected boolean isNavBarKidsModeActive() {
+        return mIsNavBarKidsMode && isThreeButtonNav();
+    }
+
+    protected boolean isNavBarForceVisible() {
+        return mIsNavBarForceVisible;
+    }
+
+    /**
+     * Called when we determine the touchable region.
+     *
+     * @param exclude {@code true} then the magnification region computation will omit the window.
+     */
+    public void excludeFromMagnificationRegion(boolean exclude) {
+        if (mIsExcludeFromMagnificationRegion == exclude) {
+            return;
+        }
+
+        mIsExcludeFromMagnificationRegion = exclude;
+        if (exclude) {
+            mWindowLayoutParams.privateFlags |=
+                    WindowManager.LayoutParams.PRIVATE_FLAG_EXCLUDE_FROM_SCREEN_MAGNIFICATION;
+        } else {
+            mWindowLayoutParams.privateFlags &=
+                    ~WindowManager.LayoutParams.PRIVATE_FLAG_EXCLUDE_FROM_SCREEN_MAGNIFICATION;
+        }
+        mWindowManager.updateViewLayout(mDragLayer, mWindowLayoutParams);
+    }
+
+    public void showPopupMenuForIcon(BubbleTextView btv) {
+        setTaskbarWindowFullscreen(true);
+        btv.post(() -> mControllers.taskbarPopupController.showForIcon(btv));
+    }
+
+    protected void dumpLogs(String prefix, PrintWriter pw) {
+        pw.println(prefix + "TaskbarActivityContext:");
+
+        pw.println(String.format(
+                "%s\tmNavMode=%s", prefix, mNavMode));
+        pw.println(String.format(
+                "%s\tmImeDrawsImeNavBar=%b", prefix, mImeDrawsImeNavBar));
+        pw.println(String.format(
+                "%s\tmIsUserSetupComplete=%b", prefix, mIsUserSetupComplete));
+        pw.println(String.format(
+                "%s\tmWindowLayoutParams.height=%dpx", prefix, mWindowLayoutParams.height));
+        pw.println(String.format(
+                "%s\tmBindInProgress=%b", prefix, mBindingItems));
+        mControllers.dumpLogs(prefix + "\t", pw);
     }
 }