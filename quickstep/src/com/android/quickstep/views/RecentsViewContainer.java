/*
 * Copyright (C) 2018 The Android Open Source Project
 *
 * Licensed under the Apache License, Version 2.0 (the "License");
 * you may not use this file except in compliance with the License.
 * You may obtain a copy of the License at
 *
 *      http://www.apache.org/licenses/LICENSE-2.0
 *
 * Unless required by applicable law or agreed to in writing, software
 * distributed under the License is distributed on an "AS IS" BASIS,
 * WITHOUT WARRANTIES OR CONDITIONS OF ANY KIND, either express or implied.
 * See the License for the specific language governing permissions and
 * limitations under the License.
 */

package com.android.quickstep.views;

import static com.android.launcher3.userevent.nano.LauncherLogProto.Action.Touch.TAP;
import static com.android.launcher3.userevent.nano.LauncherLogProto.ControlType.CLEAR_ALL_BUTTON;

import android.content.Context;
import android.graphics.Rect;
import android.util.AttributeSet;
import android.util.FloatProperty;
import android.view.MotionEvent;
import android.view.View;

import com.android.launcher3.InsettableFrameLayout;
import com.android.launcher3.R;

import java.util.ArrayList;

public class RecentsViewContainer extends InsettableFrameLayout {
    public static final FloatProperty<RecentsViewContainer> CONTENT_ALPHA =
            new FloatProperty<RecentsViewContainer>("contentAlpha") {
                @Override
                public void setValue(RecentsViewContainer view, float v) {
                    view.setContentAlpha(v);
                }

                @Override
                public Float get(RecentsViewContainer view) {
                    return view.mRecentsView.getContentAlpha();
                }
            };

    private final Rect mTempRect = new Rect();

    private RecentsView mRecentsView;
    private ClearAllButton mClearAllButton;

    public RecentsViewContainer(Context context, AttributeSet attrs) {
        super(context, attrs);
    }

    @Override
    protected void onFinishInflate() {
        super.onFinishInflate();

        mClearAllButton = findViewById(R.id.clear_all_button);
        mClearAllButton.setOnClickListener((v) -> {
            mRecentsView.mActivity.getUserEventDispatcher()
                    .logActionOnControl(TAP, CLEAR_ALL_BUTTON);
            mRecentsView.dismissAllTasks();
        });

        mRecentsView = findViewById(R.id.overview_panel);
        mClearAllButton.forceHasOverlappingRendering(false);

        mRecentsView.setClearAllButton(mClearAllButton);
        mClearAllButton.setRecentsView(mRecentsView);

        if (mRecentsView.isRtl()) {
            mClearAllButton.setNextFocusRightId(mRecentsView.getId());
            mRecentsView.setNextFocusLeftId(mClearAllButton.getId());
        } else {
            mClearAllButton.setNextFocusLeftId(mRecentsView.getId());
            mRecentsView.setNextFocusRightId(mClearAllButton.getId());
        }
    }

    @Override
    protected void onLayout(boolean changed, int left, int top, int right, int bottom) {
        super.onLayout(changed, left, top, right, bottom);

        mRecentsView.getTaskSize(mTempRect);

        mClearAllButton.setTranslationX(
                (mRecentsView.isRtl() ? 1 : -1) *
                        (getResources().getDimension(R.dimen.clear_all_container_width)
                                - mClearAllButton.getMeasuredWidth()) / 2);
        mClearAllButton.setTranslationY(
                mTempRect.top + (mTempRect.height() - mClearAllButton.getMeasuredHeight()) / 2
                        - mClearAllButton.getTop());
    }

    @Override
    public boolean onTouchEvent(MotionEvent ev) {
        super.onTouchEvent(ev);
        // Do not let touch escape to siblings below this view. This prevents scrolling of the
        // workspace while in Recents.
        return true;
    }

    public void setContentAlpha(float alpha) {
        if (alpha == mRecentsView.getContentAlpha()) {
            return;
        }
        mRecentsView.setContentAlpha(alpha);
        setVisibility(alpha > 0 ? VISIBLE : GONE);
    }

    @Override
    public void addFocusables(ArrayList<View> views, int direction, int focusableMode) {
        if (mRecentsView.getChildCount() > 0) {
            // Carousel is first in tab order.
            views.add(mRecentsView);
            views.add(mClearAllButton);
        }
    }

    public boolean requestFocus(int direction, Rect previouslyFocusedRect) {
        return mRecentsView.requestFocus(direction, previouslyFocusedRect) ||
                super.requestFocus(direction, previouslyFocusedRect);
<<<<<<< HEAD
=======
    }

    @Override
    public void addChildrenForAccessibility(ArrayList<View> outChildren) {
        outChildren.add(mRecentsView);
>>>>>>> a3e48d80
    }
}<|MERGE_RESOLUTION|>--- conflicted
+++ resolved
@@ -123,13 +123,10 @@
     public boolean requestFocus(int direction, Rect previouslyFocusedRect) {
         return mRecentsView.requestFocus(direction, previouslyFocusedRect) ||
                 super.requestFocus(direction, previouslyFocusedRect);
-<<<<<<< HEAD
-=======
     }
 
     @Override
     public void addChildrenForAccessibility(ArrayList<View> outChildren) {
         outChildren.add(mRecentsView);
->>>>>>> a3e48d80
     }
 }