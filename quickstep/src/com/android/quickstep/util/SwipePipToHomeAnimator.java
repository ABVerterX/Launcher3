--- conflicted
+++ resolved
@@ -40,6 +40,7 @@
 import com.android.launcher3.anim.AnimationSuccessListener;
 import com.android.launcher3.anim.Interpolators;
 import com.android.launcher3.util.Themes;
+import com.android.quickstep.TaskAnimationManager;
 import com.android.systemui.shared.pip.PipSurfaceTransactionHelper;
 import com.android.systemui.shared.system.InteractionJankMonitorWrapper;
 
@@ -115,7 +116,7 @@
             @NonNull Rect destinationBoundsTransformed,
             int cornerRadius,
             @NonNull View view) {
-        super(startBounds, new RectF(destinationBoundsTransformed), context);
+        super(startBounds, new RectF(destinationBoundsTransformed), context, null);
         mTaskId = taskId;
         mComponentName = componentName;
         mLeash = leash;
@@ -157,7 +158,7 @@
             t.reparent(mContentOverlay, mLeash);
             t.apply();
 
-            addOnUpdateListener((values, currentRect, progress) -> {
+            addOnUpdateListener((currentRect, progress) -> {
                 float alpha = progress < 0.5f
                         ? 0
                         : Utilities.mapToRange(Math.min(progress, 1f), 0.5f, 1f,
@@ -200,8 +201,7 @@
         addOnUpdateListener(this::onAnimationUpdate);
     }
 
-    private void onAnimationUpdate(@Nullable AppCloseConfig values, RectF currentRect,
-            float progress) {
+    private void onAnimationUpdate(RectF currentRect, float progress) {
         if (mHasAnimationEnded) return;
         final SurfaceControl.Transaction tx =
                 PipSurfaceTransactionHelper.newSurfaceControlTransaction();
@@ -278,14 +278,6 @@
 
     private RotatedPosition getRotatedPosition(float progress) {
         final float degree, positionX, positionY;
-<<<<<<< HEAD
-        if (mFromRotation == Surface.ROTATION_90) {
-            degree = -90 * progress;
-            positionX = progress * (mDestinationBoundsTransformed.left - mStartBounds.left)
-                    + mStartBounds.left;
-            positionY = progress * (mDestinationBoundsTransformed.bottom - mStartBounds.top)
-                    + mStartBounds.top;
-=======
         if (TaskAnimationManager.SHELL_TRANSITIONS_ROTATION) {
             if (mFromRotation == Surface.ROTATION_90) {
                 degree = -90 * (1 - progress);
@@ -300,14 +292,22 @@
                 positionY = progress * (mDestinationBoundsTransformed.top - mStartBounds.top)
                         + mStartBounds.top;
             }
->>>>>>> daf801c6
         } else {
-            degree = 90 * progress;
-            positionX = progress * (mDestinationBoundsTransformed.right - mStartBounds.left)
-                    + mStartBounds.left;
-            positionY = progress * (mDestinationBoundsTransformed.top - mStartBounds.top)
-                    + mStartBounds.top;
-        }
+            if (mFromRotation == Surface.ROTATION_90) {
+                degree = -90 * progress;
+                positionX = progress * (mDestinationBoundsTransformed.left - mStartBounds.left)
+                        + mStartBounds.left;
+                positionY = progress * (mDestinationBoundsTransformed.bottom - mStartBounds.top)
+                        + mStartBounds.top;
+            } else {
+                degree = 90 * progress;
+                positionX = progress * (mDestinationBoundsTransformed.right - mStartBounds.left)
+                        + mStartBounds.left;
+                positionY = progress * (mDestinationBoundsTransformed.top - mStartBounds.top)
+                        + mStartBounds.top;
+            }
+        }
+
         return new RotatedPosition(degree, positionX, positionY);
     }
 
