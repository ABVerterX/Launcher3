/*
 * Copyright (C) 2018 The Android Open Source Project
 *
 * Licensed under the Apache License, Version 2.0 (the "License");
 * you may not use this file except in compliance with the License.
 * You may obtain a copy of the License at
 *
 *      http://www.apache.org/licenses/LICENSE-2.0
 *
 * Unless required by applicable law or agreed to in writing, software
 * distributed under the License is distributed on an "AS IS" BASIS,
 * WITHOUT WARRANTIES OR CONDITIONS OF ANY KIND, either express or implied.
 * See the License for the specific language governing permissions and
 * limitations under the License.
 */

package com.android.quickstep;

import android.content.ComponentName;
import android.content.Context;
import android.content.pm.ApplicationInfo;
import android.content.pm.PackageManager;
import android.os.UserHandle;
import android.util.Log;

import com.android.launcher3.compat.LauncherAppsCompat;
import com.android.launcher3.compat.UserManagerCompat;
import com.android.launcher3.util.ComponentKey;
import com.android.systemui.shared.recents.model.Task;
import com.android.systemui.shared.system.RemoteAnimationTargetCompat;

import java.util.List;

/**
 * Contains helpful methods for retrieving data from {@link Task}s.
 */
public final class TaskUtils {

    private static final String TAG = "TaskUtils";

    private TaskUtils() {}

    /**
     * TODO: remove this once we switch to getting the icon and label from IconCache.
     */
    public static CharSequence getTitle(Context context, Task task) {
        LauncherAppsCompat launcherAppsCompat = LauncherAppsCompat.getInstance(context);
        PackageManager packageManager = context.getPackageManager();
        UserHandle user = UserHandle.of(task.key.userId);
        ApplicationInfo applicationInfo = launcherAppsCompat.getApplicationInfo(
            task.getTopComponent().getPackageName(), 0, user);
        if (applicationInfo == null) {
            Log.e(TAG, "Failed to get title for task " + task);
            return "";
        }
        return packageManager.getUserBadgedLabel(
            applicationInfo.loadLabel(packageManager), user);
    }

    public static ComponentKey getLaunchComponentKeyForTask(Task.TaskKey taskKey) {
        final ComponentName cn = taskKey.sourceComponent != null
                ? taskKey.sourceComponent
                : taskKey.getComponent();
        return new ComponentKey(cn, UserHandle.of(taskKey.userId));
    }


<<<<<<< HEAD
    /**
     * Try to find a TaskView that corresponds with the component of the launched view.
     *
     * If this method returns a non-null TaskView, it will be used in composeRecentsLaunchAnimation.
     * Otherwise, we will assume we are using a normal app transition, but it's possible that the
     * opening remote target (which we don't get until onAnimationStart) will resolve to a TaskView.
     */
    public static TaskView findTaskViewToLaunch(
            BaseDraggingActivity activity, View v, RemoteAnimationTargetCompat[] targets) {
        RecentsView recentsView = activity.getOverviewPanel();
        if (v instanceof TaskView) {
            TaskView taskView = (TaskView) v;
            return recentsView.isTaskViewVisible(taskView) ? taskView : null;
        }

        // It's possible that the launched view can still be resolved to a visible task view, check
        // the task id of the opening task and see if we can find a match.
        if (v.getTag() instanceof ItemInfo) {
            ItemInfo itemInfo = (ItemInfo) v.getTag();
            ComponentName componentName = itemInfo.getTargetComponent();
            int userId = itemInfo.user.getIdentifier();
            if (componentName != null) {
                for (int i = 0; i < recentsView.getTaskViewCount(); i++) {
                    TaskView taskView = recentsView.getTaskViewAt(i);
                    if (recentsView.isTaskViewVisible(taskView)) {
                        Task.TaskKey key = taskView.getTask().key;
                        if (componentName.equals(key.getComponent()) && userId == key.userId) {
                            return taskView;
                        }
                    }
                }
            }
        }

        if (targets == null) {
            return null;
        }
        // Resolve the opening task id
        int openingTaskId = -1;
        for (RemoteAnimationTargetCompat target : targets) {
            if (target.mode == MODE_OPENING) {
                openingTaskId = target.taskId;
                break;
            }
        }

        // If there is no opening task id, fall back to the normal app icon launch animation
        if (openingTaskId == -1) {
            return null;
        }

        // If the opening task id is not currently visible in overview, then fall back to normal app
        // icon launch animation
        TaskView taskView = recentsView.getTaskView(openingTaskId);
        if (taskView == null || !recentsView.isTaskViewVisible(taskView)) {
            return null;
        }
        return taskView;
    }

    /**
     * @return Animator that controls the window of the opening targets for the recents launch
     * animation.
     */
    public static ValueAnimator getRecentsWindowAnimator(TaskView v, boolean skipViewChanges,
            RemoteAnimationTargetCompat[] targets, final ClipAnimationHelper inOutHelper) {
        ClipAnimationHelper.TransformParams params = new ClipAnimationHelper.TransformParams()
                .setSyncTransactionApplier(new SyncRtSurfaceTransactionApplierCompat(v));

        final ValueAnimator appAnimator = ValueAnimator.ofFloat(0, 1);
        appAnimator.setInterpolator(TOUCH_RESPONSE_INTERPOLATOR);
        appAnimator.addUpdateListener(new MultiValueUpdateListener() {

            // Defer fading out the view until after the app window gets faded in
            final FloatProp mViewAlpha = new FloatProp(1f, 0f, 75, 75, LINEAR);
            final FloatProp mTaskAlpha = new FloatProp(0f, 1f, 0, 75, LINEAR);

            final RemoteAnimationTargetSet mTargetSet;

            final RectF mThumbnailRect;

            {
                mTargetSet = new RemoteAnimationTargetSet(targets, MODE_OPENING);
                inOutHelper.setTaskAlphaCallback((t, alpha) -> mTaskAlpha.value);

                inOutHelper.prepareAnimation(true /* isOpening */);
                inOutHelper.fromTaskThumbnailView(v.getThumbnail(), (RecentsView) v.getParent(),
                        mTargetSet.apps.length == 0 ? null : mTargetSet.apps[0]);

                mThumbnailRect = new RectF(inOutHelper.getTargetRect());
                mThumbnailRect.offset(-v.getTranslationX(), -v.getTranslationY());
                Utilities.scaleRectFAboutCenter(mThumbnailRect, 1 / v.getScaleX());
            }

            @Override
            public void onUpdate(float percent) {
                params.setProgress(1 - percent);
                RectF taskBounds = inOutHelper.applyTransform(mTargetSet, params);
                if (!skipViewChanges) {
                    float scale = taskBounds.width() / mThumbnailRect.width();
                    v.setScaleX(scale);
                    v.setScaleY(scale);
                    v.setTranslationX(taskBounds.centerX() - mThumbnailRect.centerX());
                    v.setTranslationY(taskBounds.centerY() - mThumbnailRect.centerY());
                    v.setAlpha(mViewAlpha.value);
                }
            }
        });
        return appAnimator;
    }

=======
>>>>>>> b04dabf7
    public static boolean taskIsATargetWithMode(RemoteAnimationTargetCompat[] targets,
            int taskId, int mode) {
        for (RemoteAnimationTargetCompat target : targets) {
            if (target.mode == mode && target.taskId == taskId) {
                return true;
            }
        }
        return false;
    }

    public static boolean checkCurrentOrManagedUserId(int currentUserId, Context context) {
        if (currentUserId == UserHandle.myUserId()) {
            return true;
        }
        List<UserHandle> allUsers = UserManagerCompat.getInstance(context).getUserProfiles();
        for (int i = allUsers.size() - 1; i >= 0; i--) {
            if (currentUserId == allUsers.get(i).getIdentifier()) {
                return true;
            }
        }
        return false;
    }
}<|MERGE_RESOLUTION|>--- conflicted
+++ resolved
@@ -65,120 +65,6 @@
     }
 
 
-<<<<<<< HEAD
-    /**
-     * Try to find a TaskView that corresponds with the component of the launched view.
-     *
-     * If this method returns a non-null TaskView, it will be used in composeRecentsLaunchAnimation.
-     * Otherwise, we will assume we are using a normal app transition, but it's possible that the
-     * opening remote target (which we don't get until onAnimationStart) will resolve to a TaskView.
-     */
-    public static TaskView findTaskViewToLaunch(
-            BaseDraggingActivity activity, View v, RemoteAnimationTargetCompat[] targets) {
-        RecentsView recentsView = activity.getOverviewPanel();
-        if (v instanceof TaskView) {
-            TaskView taskView = (TaskView) v;
-            return recentsView.isTaskViewVisible(taskView) ? taskView : null;
-        }
-
-        // It's possible that the launched view can still be resolved to a visible task view, check
-        // the task id of the opening task and see if we can find a match.
-        if (v.getTag() instanceof ItemInfo) {
-            ItemInfo itemInfo = (ItemInfo) v.getTag();
-            ComponentName componentName = itemInfo.getTargetComponent();
-            int userId = itemInfo.user.getIdentifier();
-            if (componentName != null) {
-                for (int i = 0; i < recentsView.getTaskViewCount(); i++) {
-                    TaskView taskView = recentsView.getTaskViewAt(i);
-                    if (recentsView.isTaskViewVisible(taskView)) {
-                        Task.TaskKey key = taskView.getTask().key;
-                        if (componentName.equals(key.getComponent()) && userId == key.userId) {
-                            return taskView;
-                        }
-                    }
-                }
-            }
-        }
-
-        if (targets == null) {
-            return null;
-        }
-        // Resolve the opening task id
-        int openingTaskId = -1;
-        for (RemoteAnimationTargetCompat target : targets) {
-            if (target.mode == MODE_OPENING) {
-                openingTaskId = target.taskId;
-                break;
-            }
-        }
-
-        // If there is no opening task id, fall back to the normal app icon launch animation
-        if (openingTaskId == -1) {
-            return null;
-        }
-
-        // If the opening task id is not currently visible in overview, then fall back to normal app
-        // icon launch animation
-        TaskView taskView = recentsView.getTaskView(openingTaskId);
-        if (taskView == null || !recentsView.isTaskViewVisible(taskView)) {
-            return null;
-        }
-        return taskView;
-    }
-
-    /**
-     * @return Animator that controls the window of the opening targets for the recents launch
-     * animation.
-     */
-    public static ValueAnimator getRecentsWindowAnimator(TaskView v, boolean skipViewChanges,
-            RemoteAnimationTargetCompat[] targets, final ClipAnimationHelper inOutHelper) {
-        ClipAnimationHelper.TransformParams params = new ClipAnimationHelper.TransformParams()
-                .setSyncTransactionApplier(new SyncRtSurfaceTransactionApplierCompat(v));
-
-        final ValueAnimator appAnimator = ValueAnimator.ofFloat(0, 1);
-        appAnimator.setInterpolator(TOUCH_RESPONSE_INTERPOLATOR);
-        appAnimator.addUpdateListener(new MultiValueUpdateListener() {
-
-            // Defer fading out the view until after the app window gets faded in
-            final FloatProp mViewAlpha = new FloatProp(1f, 0f, 75, 75, LINEAR);
-            final FloatProp mTaskAlpha = new FloatProp(0f, 1f, 0, 75, LINEAR);
-
-            final RemoteAnimationTargetSet mTargetSet;
-
-            final RectF mThumbnailRect;
-
-            {
-                mTargetSet = new RemoteAnimationTargetSet(targets, MODE_OPENING);
-                inOutHelper.setTaskAlphaCallback((t, alpha) -> mTaskAlpha.value);
-
-                inOutHelper.prepareAnimation(true /* isOpening */);
-                inOutHelper.fromTaskThumbnailView(v.getThumbnail(), (RecentsView) v.getParent(),
-                        mTargetSet.apps.length == 0 ? null : mTargetSet.apps[0]);
-
-                mThumbnailRect = new RectF(inOutHelper.getTargetRect());
-                mThumbnailRect.offset(-v.getTranslationX(), -v.getTranslationY());
-                Utilities.scaleRectFAboutCenter(mThumbnailRect, 1 / v.getScaleX());
-            }
-
-            @Override
-            public void onUpdate(float percent) {
-                params.setProgress(1 - percent);
-                RectF taskBounds = inOutHelper.applyTransform(mTargetSet, params);
-                if (!skipViewChanges) {
-                    float scale = taskBounds.width() / mThumbnailRect.width();
-                    v.setScaleX(scale);
-                    v.setScaleY(scale);
-                    v.setTranslationX(taskBounds.centerX() - mThumbnailRect.centerX());
-                    v.setTranslationY(taskBounds.centerY() - mThumbnailRect.centerY());
-                    v.setAlpha(mViewAlpha.value);
-                }
-            }
-        });
-        return appAnimator;
-    }
-
-=======
->>>>>>> b04dabf7
     public static boolean taskIsATargetWithMode(RemoteAnimationTargetCompat[] targets,
             int taskId, int mode) {
         for (RemoteAnimationTargetCompat target : targets) {
