--- conflicted
+++ resolved
@@ -52,12 +52,7 @@
             android:configChanges="keyboard|keyboardHidden|mcc|mnc|navigation|orientation|screenSize|screenLayout|smallestScreenSize"
             android:resizeableActivity="true"
             android:resumeWhilePausing="true"
-<<<<<<< HEAD
-            android:taskAffinity="${packageName}.launcher"
-            android:exported="true"
-=======
             android:taskAffinity=""
->>>>>>> 51ece184
             android:enabled="true">
             <intent-filter>
                 <action android:name="android.intent.action.MAIN" />
